steamPage:
    shortText: shapez.io je hra o stavbě továren pro automatizaci výroby a
        kombinování čím dál složitějších tvarů na nekonečné mapě.
    discordLinkShort: Oficiální Discord
    intro: >-
        Shapez.io je relaxační hra, ve které musíte stavět továrny pro automatizaci výroby geometrických tvarů.

        Jak se zvyšuje úroveň, tvary se stávají stále složitějšími a vy se musíte rozšířit po nekonečné mapě.

        A jako by to nestačilo, musíte také produkovat exponenciálně více, abyste uspokojili požadavky - jediná věc, která pomáhá, je škálování!

        Zatímco tvary zpracováváte pouze na začátku, musíte je později obarvit - k tomu musíte těžit a míchat barvy!

        Koupením hry na platformě Steam vám dá přístup k plné verzi hry, ale také můžete hrát demo verzi na shapez.io a potom se můžete rozhodnou jestli hru koupíte!
    title_advantages: Výhody samostatné verze hry
    advantages:
        - <b>12 Nových úrovní</b> celkem 26 úrovní
        - <b>18 Nových budov</b> pro plně automatizovanou továrnu!
        - <b>20 vylepšení</b> pro mnoho hodin zábavy!
        - <b>Wires Update</b> pro zcela nové rozměry!
        - <b>Dark Mode</b>!
        - Neomezený počet uložených her
        - Neomezené značky
        - Podpořte mě! ❤️
    title_future: Plánovaný kontent
    planned:
        - Blueprintová knihovna
        - Steam Achievements
        - Puzzle Mód
        - Minimapa
        - Módy
<<<<<<< HEAD
        - Sandbox Mód
        - ... a o hodně víc!
    title_open_source: Tato hra je open source!
=======
        - Sandbox mód
        - ... a mnohem více!
    title_open_source: Tato hra je open source!
    text_open_source: >-
        Kdokoli může přispět, jsem aktivně zapojený do komunity, pokouším se
        zkontrolovat všechny návrhy a vzít v úvahu zpětnou vazbu všude, kde je
        to možné.

        Nezapomeňte se podívat na můj trello board pro kompletní plán!
>>>>>>> 455ef08f
    title_links: Odkazy
    links:
        discord: Oficiální Discord
        roadmap: Roadmap
        subreddit: Subreddit
        source_code: Source code (GitHub)
        translate: Pomozte přeložit hru!
    text_open_source: >-
        Kdokoli může přispět, jsem aktivně zapojený do komunity,
         pokouším se zkontrolovat všechny návrhy a vzít v úvahu zpětnou vazbu všude,
         kde je to možné.

        Nezapomeňte se podívat na můj trello board, kde najdete kompletní plán!
global:
    loading: Načítám
    error: Chyba
    thousandsDivider: " "
    decimalSeparator: .
    suffix:
        thousands: k
        millions: M
        billions: B
        trillions: T
    infinite: nekonečno
    time:
        oneSecondAgo: před sekundou
        xSecondsAgo: před <x> sekundami
        oneMinuteAgo: před minutou
        xMinutesAgo: před <x> minutami
        oneHourAgo: před hodinou
        xHoursAgo: před <x> hodinami
        oneDayAgo: včera
        xDaysAgo: před <x> dny
        secondsShort: <seconds>s
        minutesAndSecondsShort: <minutes>m <seconds>s
        hoursAndMinutesShort: <hours>h <minutes>m
        xMinutes: <x> minut
    keys:
        tab: TAB
        control: CTRL
        alt: ALT
        escape: ESC
        shift: SHIFT
        space: SPACE
demoBanners:
    title: Demo verze
    intro: Získejte plnou verzi pro odemknutí všech funkcí!
mainMenu:
    play: Hrát
    changelog: Změny
    importSavegame: Importovat
    openSourceHint: Tato hra je open source!
    discordLink: Oficiální Discord Server
    helpTranslate: Pomozte přeložit hru!
<<<<<<< HEAD
    browserWarning: Hrajete v nepodporovaném prohlížeči, je možné že hra poběží
        pomalu! Pořiďte si samostatnou verzi nebo vyzkoušejte prohlížeč Chrome
        pro plnohodnotný zážitek.
=======
    madeBy: Vytvořil <author-link>
    browserWarning: Promiňte, ale víme, že hra poběží pomalu ve vašem prohlížeči!
        Pořiďte si samostatnou verzi nebo si stáhněte Google Chrome pro
        plnohodnotný zážitek.
>>>>>>> 455ef08f
    savegameLevel: Úroveň <x>
    savegameLevelUnknown: Neznámá úroveň
    continue: Pokračovat
    newGame: Nová hra
    madeBy: Vytvořil <author-link>
    subreddit: Reddit
    savegameUnnamed: Nepojmenovaný
dialogs:
    buttons:
        ok: OK
        delete: Smazat
        cancel: Zrušit
        later: Později
        restart: Restart
        reset: Reset
        getStandalone: Získejte plnou verzi
        deleteGame: Vím, co dělám
        viewUpdate: Zobrazit aktualizaci
        showUpgrades: Zobrazit vylepšení
        showKeybindings: Zobrazit klávesové zkratky
    importSavegameError:
        title: Chyba Importu
        text: "Nepovedlo se importovat vaši uloženou hru:"
    importSavegameSuccess:
        title: Uložená hra importována
        text: Vaše uložená hra byla úspěšně importována.
    gameLoadFailure:
        title: Uložená hra je poškozená
        text: "Nepovedlo se načíst vaši uloženou hru:"
    confirmSavegameDelete:
        title: Potvrdit smazání
        text: Jste si jisti, že chcete smazat tuto uloženou hru?<br><br>
            '<savegameName>' s úrovní <savegameLevel><br><br> Tato akce je
            nevratná!
    savegameDeletionError:
        title: Chyba mazání
        text: "Nepovedlo se smazat vaši uloženou hru:"
    restartRequired:
        title: Vyžadován restart
        text: Pro aplikování nastavení musíte restartovat hru.
    editKeybinding:
        title: Změna klávesové zkratky
        desc: Zmáčkněte klávesu nebo tlačítko na myši pro přiřazení nebo Escape pro
            zrušení.
    resetKeybindingsConfirmation:
        title: Reset klávesových zkratek
        desc: Opravdu chcete vrátit klávesové zkratky zpět do původního nastavení?
    keybindingsResetOk:
        title: Reset klávesových zkratek
        desc: Vaše klávesové zkratky byly resetovány do původního nastavení!
    featureRestriction:
        title: Demo verze
        desc: Zkoušíte použít funkci (<feature>), která není v demo verzi. Pořiďte si
            plnou verzi pro lepší zážitek!
    oneSavegameLimit:
        title: Omezené ukládání
        desc: Ve zkušební verzi můžete mít pouze jednu uloženou hru. Odstraňte stávající
            uloženou hru nebo si pořiďte plnou verzi!
    updateSummary:
        title: Nová aktualizace!
<<<<<<< HEAD
        desc: "Tady jsou změny od posledně:"
=======
        desc: "Zde jsou změny od doby, kdy jste naposledy hráli:"
>>>>>>> 455ef08f
    upgradesIntroduction:
        title: Odemknout vylepšení
        desc: Všechny tvary, které vytvoříte, lze použít k odemčení vylepšení -
            <strong>Neničte své staré továrny!</strong> Karta vylepšení se
            nachází v pravém horním rohu obrazovky.
    massDeleteConfirm:
        title: Potvrdit smazání
        desc: Odstraňujete spoustu budov (přesněji <count>)! Opravdu je chcete smazat?
    blueprintsNotUnlocked:
        title: Zatím neodemčeno
        desc: Plány ještě nebyly odemčeny! Chcete-li je odemknout, dokončete úroveň 12.
    keybindingsIntroduction:
        title: Užitečné klávesové zkratky
        desc: "Hra má spoustu klávesových zkratek, které usnadňují stavbu velkých
            továren. Zde jsou některé, ale nezapomeňte se podívat i na
            <strong>ostatní klávesové zkratky</strong>!<br><br> <code
            class='keybinding'>CTRL</code> + Táhnout: Vybrání oblasti.<br> <code
            class='keybinding'>SHIFT</code>: Podržením můžete umístit více budov
            za sebou.<br> <code class='keybinding'>ALT</code>: Změnit orientaci
            umístěných pásů.<br>"
    createMarker:
        title: Nová značka
        desc: Použijte smysluplný název, můžete také zahrnout <strong>krátký
            klíč</strong> tvaru (který můžete vygenerovat <link>zde</link>)
        titleEdit: Upravit značku
    markerDemoLimit:
        desc: V ukázce můžete vytvořit pouze dvě značky. Získejte plnou verzi pro
            neomezený počet značek!
    massCutConfirm:
        title: Potvrdit vyjmutí
        desc: Chceš vyjmout spoustu budov (přesněji řečeno <count>)! Vážně to chceš
            udělat?
    exportScreenshotWarning:
        title: Exportuj snímek obrazovky
        desc: Zažádal jsi o exportování své základny jako obrázek. Měj prosím na paměti,
            že to může zejména u větších základen dlouho trvat, nebo dokonce
            shodit hru!
    massCutInsufficientConfirm:
        title: Potvrdit vyjmutí
        desc: Nemůžeš si dovolit vložení této oblasti! Skutečně ji chceš vyjmout?
    editSignal:
        title: Nastavte signál
        descItems: "Vyberte předdefinovanou položku:"
        descShortKey: ... nebo zadejte <strong>krátký klíč</strong> tvaru (který můžete
            vygenerovat <link>zde</link>)
    renameSavegame:
        title: Přejmenovat uloženou hru
<<<<<<< HEAD
        desc: Zde můžeš přejmenovat svoji uloženou hru.
=======
        desc: Zde můžete přejmenovat svoji uloženou hru.
    tutorialVideoAvailable:
        title: Dostupný tutoriál
        desc: Pro tuto úroveň je k dispozici tutoriál! Chtěli byste se na
            něj podívat?
    tutorialVideoAvailableForeignLanguage:
        title: Dostupný tutoriál
        desc: Pro tuto úroveň je k dispozici tutoriál, ale je dostupný
            pouze v angličtině. Chtěli byste se na něj podívat?
>>>>>>> 455ef08f
ingame:
    keybindingsOverlay:
        moveMap: Posun mapy
        selectBuildings: Vybrat oblast
        stopPlacement: Ukončit pokládání
        rotateBuilding: Otočit budovu
        placeMultiple: Položit více budov
        reverseOrientation: Změnit orientaci
        disableAutoOrientation: Vypnout automatickou orientaci
        toggleHud: Přepnout HUD
        placeBuilding: Položit budovu
        createMarker: Vytvořit značku
        delete: Zničit
        pasteLastBlueprint: Vložit poslední plán
        lockBeltDirection: Zamknout směr pásu
        plannerSwitchSide: Otočit strany plánovače
        cutSelection: Vyjmout
        copySelection: Kopírovat
        clearSelection: Zrušit výběr
        pipette: Kapátko
        switchLayers: Změnit vrstvy
    buildingPlacement:
        cycleBuildingVariants: Zmáčkněte <key> pro přepínání mezi variantami.
        hotkeyLabel: "Klávesová zkratka: <key>"
        infoTexts:
            speed: Rychlost
            range: Dosah
            storage: Úložný prostor
            oneItemPerSecond: 1 tvar / sekundu
            itemsPerSecond: <x> tvarů / s
            itemsPerSecondDouble: (x2)
            tiles: <x> dílků
    levelCompleteNotification:
        levelTitle: Úroveň <level>
        completed: Dokončeno
        unlockText: "Odemčeno: <reward>!"
        buttonNextLevel: Další úroveň
    notifications:
        newUpgrade: Nové vylepšení je k dispozici!
        gameSaved: Hra byla uložena.
        freeplayLevelComplete: Level <level> byl dokončen!
    shop:
        title: Vylepšení
        buttonUnlock: Vylepšit
        tier: Úroveň <x>
        maximumLevel: MAXIMÁLNÍ ÚROVEŇ (Rychlost x<currentMult>)
    statistics:
        title: Statistiky
        dataSources:
            stored:
                title: Uloženo
                description: Tvary uložené ve vaší centrální budově.
            produced:
                title: Vyprodukováno
                description: Tvary, která vaše továrna produkuje, včetně meziproduktů.
            delivered:
                title: Dodáno
                description: Tvary, které jsou dodávány do vaší centrální budovy.
        noShapesProduced: Žádné tvary zatím nebyly vyprodukovány.
        shapesDisplayUnits:
            second: <shapes> / s
            minute: <shapes> / m
            hour: <shapes> / h
    settingsMenu:
        playtime: Herní čas
        buildingsPlaced: Budovy
        beltsPlaced: Pásy
    tutorialHints:
        title: Potřebujete pomoct?
        showHint: Zobrazit nápovědu
        hideHint: Zavřít
    blueprintPlacer:
        cost: Cena
    waypoints:
        waypoints: Značky
        hub: HUB
        description: Klepnutím levým tlačítkem myši na značku se přesunete na její
            umístění, klepnutím pravým tlačítkem ji
            odstraníte.<br><br>Stisknutím klávesy <keybinding> vytvoříte značku
            na aktuálním místě, nebo <strong>klepnutím pravým tlačítkem</strong>
            vytvoříte značku na vybraném místě na mapě.
        creationSuccessNotification: Značka byla vytvořena.
    interactiveTutorial:
        title: Tutoriál
        hints:
            1_1_extractor: Umístěte <strong>extraktor</strong> na naleziště<strong>kruhového
                tvaru</strong> a vytěžte jej!
            1_2_conveyor: "Připojte extraktor pomocí <strong>dopravníkového pásu</strong> k
                vašemu HUBu!<br><br>Tip: <strong>Klikněte a táhněte</strong>
                myší pro položení více pásů!"
            1_3_expand: "Toto <strong>NENÍ</strong> hra o čekání! Postavte další extraktory
                a pásy, abyste dosáhli cíle rychleji.<br><br>Tip: Chcete-li
                umístit více extraktorů, podržte <strong>SHIFT</strong>. Pomocí
                <strong>R</strong> je můžete otočit."
<<<<<<< HEAD
=======
            2_1_place_cutter: "Teď umístěte <strong>pilu</strong> k rozřezání kruhového tvaru na dvě
                poloviny!<br><br> PS: Pila řeže tvary vždy <strong>svisle na
                poloviny</strong> bez ohledu na její orientaci."
            2_2_place_trash: Pila se může <strong>zaseknout a zastavit vaši produkci</strong>!<br><br> Použijte
                <strong>koš</strong> ke smazání (!) nepotřebných
                částí tvarů.
            2_3_more_cutters: "Dobrá práce! Teď postavte <strong>více pil</strong> pro zrychlení
                tohoto pomalého procesu!<br><br> PS: Použijte <strong>0-9
                na klávesnici</strong> pro rychlejší přístup k budovám!"
            3_1_rectangles: "Teď vytěžte nějaké obdelníkové tvary! <strong>Postavte 4
                extraktory</strong> a připojte je k HUBu.<br><br> PS:
                Podržením klávesy <strong>SHIFT</strong> a tažením pásu aktivujete
                plánovač pásů!"
            21_1_place_quad_painter: Postavte <strong>čtyřnásobný barvič</strong> a získejte nějaké
                <strong>kruhové tvary</strong>, <strong>bílou</strong> a
                <strong>červenou</strong> barvu!
            21_2_switch_to_wires: Změňte vrstvy na vrstvu kabelů stisknutím klávesy
                <strong>E</strong>!<br><br> Pak <strong>připojte všechny čtyři
                vstupy</strong> barviče s pomocí kabelů!
            21_3_place_button: Úžasné! Teď postavte <strong>přepínač</strong> a připojte ho
                pomocí kabelů!
            21_4_press_button: "Stiskněte přepínač pro změnu <strong>vysílaného logického
                signálu</strong> a tím aktivujte barvič.<br><br> PS: Nemusíte
                připojit veškeré vstupy! Zkuste spojit pouze dva."
>>>>>>> 455ef08f
    colors:
        red: Červená
        green: Zelená
        blue: Modrá
        yellow: Žlutá
        purple: Fialová
        cyan: Tyrkysová
        white: Bílá
        uncolored: Bez barvy
        black: Černá
    shapeViewer:
        title: Vrstvy
        empty: Prázdné
        copyKey: Zkopírovat klíč
    connectedMiners:
        one_miner: 1 Extraktor
        n_miners: <amount> Extraktorů
        limited_items: Limit je <max_throughput>
    watermark:
        title: Demo verze
        desc: Kliknutím sem zobrazíte výhody Steam verze!
        get_on_steam: Získejte na steamu
    standaloneAdvantages:
        title: Získejte plnou verzi!
        no_thanks: Ne, děkuji!
        points:
            levels:
                title: 12 Nových úrovní
                desc: Celkem 26 úrovní!
            buildings:
                title: 18 Nových budov
                desc: Plně automatizujte svou továrnu!
            savegames:
                title: ∞ Uložených her
                desc: Tolik, kolik vaše srdce touží!
            upgrades:
                title: 20 vylepšení
                desc: Tato demo verze má pouze 5!
            markers:
                title: ∞ Značek
                desc: Nikdy se neztraťte ve své továrně!
            wires:
                title: Kabely
                desc: Zcela nový rozměr!
            darkmode:
                title: Dark Mode
                desc: Přestanou vás bolet oči!
            support:
                title: Podpořte mě
                desc: Vyvíjím to ve svém volném čase!
shopUpgrades:
    belt:
        name: Pásy, distribuce a tunely
        description: Rychlost x<currentMult> → x<newMult>
    miner:
        name: Extrakce
        description: Rychlost x<currentMult> → x<newMult>
    processors:
        name: Řezání, otáčení a spojování
        description: Rychlost x<currentMult> → x<newMult>
    painting:
        name: Míchání a barvení
        description: Rychlost x<currentMult> → x<newMult>
buildings:
    hub:
        deliver: Dodejte
        toUnlock: pro odemčení
        levelShortcut: LVL
        endOfDemo: konec Demo verze
    belt:
        default:
            name: Dopravníkový pás
            description: Přepravuje tvary a barvy, přidržením můžete tahem umístit více pásů
                za sebou.
    miner:
        default:
            name: Extraktor
            description: Umístěte na naleziště tvaru nebo barvy pro zahájení těžby.
        chainable:
            name: Extraktor (Navazující)
            description: Umístěte na naleziště tvaru nebo barvy pro zahájení těžby. Lze
                zapojit po skupinách.
    underground_belt:
        default:
            name: Tunel
            description: Umožňuje vézt suroviny pod budovami a pásy.
        tier2:
            name: Tunel II. úrovně
            description: Umožňuje vézt suroviny pod budovami a pásy.
    cutter:
        default:
            name: Pila
            description: Rozřízne tvar svisle na dvě části. <strong>Pokud použijete jen
                jednu půlku, nezapomeňte druhou smazat, jinak se vám produkce
                zasekne!</strong>
        quad:
            name: Rozebírač
            description: Rozebere tvar na čtyři části. <strong>Pokud použijete jen některé
                části, nezapomeňte ostatní smazat, jinak se vám produkce
                zasekne!</strong>
    rotater:
        default:
            name: Rotor
            description: Otáčí tvary o 90 stupňů po směru hodinových ručiček.
        ccw:
            name: Rotor (opačný)
            description: Otáčí tvary o 90 stupňů proti směru hodinových ručiček.
        rotate180:
            name: Rotor (180°)
            description: Otáčí tvary o 180 stupňů.
    stacker:
        default:
            name: Kombinátor
            description: Spojí tvary dohromady. Pokud nemohou být spojeny, pravý tvar je
                položen na levý.
    mixer:
        default:
            name: Mixér na barvy
            description: Smíchá dvě barvy.
    painter:
        default:
            name: Barvič
            description: Obarví celý tvar v levém vstupu barvou z pravého vstupu.
        double:
            name: Barvič (dvojnásobný)
            description: Obarví tvary z levých vstupů barvou z horního vstupu.
        quad:
            name: Barvič (čtyřnásobný)
            description: Umožnuje obarvit každou čtvrtinu tvaru individuálně. Jen čtvrtiny
                se vstupy barev s <strong>logickým signálem</strong> na vrstvě
                kabelů budou obarveny!
        mirrored:
            name: Barvič
            description: Obarví celý tvar v levém vstupu barvou z pravého vstupu.
    trash:
        default:
            name: Koš
            description: Přijímá tvary a barvy ze všech stran a smaže je. Navždy.
    wire:
        default:
            name: Kabel
            description: Dovoluje přenos energie.
        second:
            name: Kabel
            description: Dovoluje přenos energie.
    balancer:
        default:
            name: Vyvažovač
            description: Multifunkční - Rovnoměrně rozděluje vstupy na výstupech.
        merger:
            name: Spojovač (kompaktní)
            description: Spojí dva pásy do jednoho.
        merger-inverse:
            name: Spojovač (kompaktní)
            description: Spojí dva pásy do jednoho.
        splitter:
            name: Rozdělovač (kompaktní)
            description: Rozdělí jeden pás na dva.
        splitter-inverse:
            name: Rozdělovač (kompaktní)
            description: Rozdělí jeden pás na dva.
    storage:
        default:
            name: Sklad
            description: Skladuje přebytečné věci až do naplnění kapacity. Může být použit
                na skladování surovin navíc.
    wire_tunnel:
        default:
            name: Křížení kabelů
            description: Umožňuje křížení dvou kabelů bez jejich spojení.
    constant_signal:
        default:
            name: Konstantní signál
            description: Vydává konstantní signál, který může mít tvar, barvu nebo logickou
                hodnotu (1 / 0).
    lever:
        default:
            name: Přepínač
            description: Lze přepínat, aby vydával signál (1/0) na vrstvě vodičů, pomocí
                kterého lze například ovládat filtr tvarů a barev.
    logic_gate:
        default:
            name: AND Gate
            description: Vysílá signál "1" pokud oba vstupy vysílají signál.
        not:
            name: NOT Gate
            description: Vysílá signál "1" pokud oba vstupy nevysílají signál.
        xor:
            name: XOR Gate
            description: Vysílá signál "1" pokud jeden vstup vysílá signál, ale druhý vstup
                nevysílá signál.
        or:
            name: OR Gate
            description: Vysílá signál "1" pokud jeden vstup vysílá signál.
    transistor:
        default:
            name: Tranzistor
            description: Přeposílá spodní vstup, pokud boční vstup vysílá signál.
        mirrored:
            name: Tranzistor
            description: Přeposílá spodní vstup, pokud boční vstup vysílá signál.
    filter:
        default:
            name: Filtr
            description: Připojte signál k třídění tvarů a barev.
    display:
        default:
            name: Display
            description: Připojte signál a zobrazte jej na displeji - může to být tvar nebo
                barva.
    reader:
        default:
            name: Čtečka pásů
            description: Umožňuje změřit průměrnou propustnost pásu. Výstup čte poslední
                položku ve vrstvě kabelů.
    analyzer:
        default:
            name: Analyzátor tvarů
            description: Analyzuje pravou horní část nejnižší vrstvy tvaru  a vrací tvar a
                barvu.
    comparator:
        default:
            name: Porovnávač
            description: Vrátí signál „1“, pokud jsou oba signály přesně stejné. Může
                srovnávat tvary, předměty a signály.
    virtual_processor:
        default:
            name: Virtuální pila
            description: Virtuálně rozřízne tvar svisle na dvě části.
        rotater:
            name: Virtuální rotor
            description: Virtuálně otáčí tvary o 90 stupňů po směru hodinových ručiček.
        unstacker:
            name: Virtuální extrahátor
            description: Virtuálně extrahuje nejvyšší vrstvu do pravého výstupu a zbývající
                do levé.
        stacker:
            name: Virtuální kombinátor
            description: Virtuálně Spojí tvary dohromady. Pokud nemohou být spojeny, pravý
                tvar je položen na levý.
        painter:
            name: Virtual barvič
            description: Virtuálně obarví celý tvar v levém vstupu barvou z pravého vstupu.
    item_producer:
        default:
            name: Výrobník předmětů
            description: Dostupný pouze v sandboxovém módu, vydává daný signál z vrstvy
                kabelů na běžnou vrstvu.
storyRewards:
    reward_cutter_and_trash:
        title: Řezání tvarů
        desc: Právě jste odemkli <strong>pilu</strong>, která řeže tvary svisle na
            poloviny <strong>bez ohledu na její
            orientaci</strong>!<br><br>Nezapoměňte se zbavit zbytku tvarů, jinak
            se <strong>vám produkce zasekne</strong> - za tímto účelem jsem vám
            dal <strong>koš</strong>, který smaže vše, co do něj vložíte!
    reward_rotater:
        title: Otáčení
        desc: <strong>Rotor</strong> byl právě odemčen! Otáčí tvary po směru hodinových
            ručiček o 90 stupňů.
    reward_painter:
        title: Barvení
        desc: "<strong>Barvič</strong> byl právě odemčen - Vytěžte nějaká ložiska barev
            (podobně jako těžíte tvary) a spojte je s tvarem v barviči pro jeho
            obarvení!<br><br>PS: Pokud jste barvoslepý, v nastavení naleznete
            <strong>režim pro barvoslepé</strong>!"
    reward_mixer:
        title: Míchání barev
        desc: <strong>Mixér</strong> byl právě odemčen - zkombinuje dvě barvy pomocí
            <strong>aditivního míchání</strong>!
    reward_stacker:
        title: Kombinátor
        desc: Nyní můžete spojovat tvary pomocí <strong>kombinátor</strong>! Pokud to
            jde, oba tvary se <strong>slepí</strong> k sobě. Pokud ne, tvar
            vpravo se <strong>nalepí na</strong> tvar vlevo!
    reward_splitter:
        title: Kompaktní rozdělovač
        desc: Právě jste odemkli <strong>rozdělovací</strong> variantu
            <strong>vyvažovače</strong> - Přijímá jeden vstup a rozdělí ho na
            dva!
    reward_tunnel:
        title: Tunel
        desc: <strong>Tunel</strong> byl právě odemčen - Umožňuje vézt suroviny pod
            budovami a pásy.
    reward_rotater_ccw:
        title: Otáčení II
        desc: Odemknuli jste variantu <strong>rotoru</strong> - Umožňuje vám otáčet
            proti směru hodinových ručiček. Vyberte rotor a <strong>zmáčkněte
            'T' pro přepnutí mezi variantami</strong>!
    reward_miner_chainable:
        title: Napojovací extraktor
        desc: "Právě jste odemkli <strong>napojovací extraktor</strong>! Může
            <strong>předat své zdroje</strong> ostatním extraktorům, čímž můžete
            efektivněji těžit více zdrojů!<br><br> PS: Starý extraktor bude od
            teď nahrazen ve vašem panelu nástrojů!"
    reward_underground_belt_tier_2:
        title: Tunel II. úrovně
        desc: Odemknuli jste <strong>tunel II. úrovně</strong> - Má <strong>delší
            dosah</strong> a také můžete nyní míchat tunely dohromady!
    reward_cutter_quad:
        title: Řezání na čtvrtiny
        desc: Odemknuli jste variantu <strong>pily</strong> - Rozebírač vám umožňuje
            rozdělit tvary <strong> na čtvrtiny</strong> místo na poloviny!
    reward_painter_double:
        title: Dvojité barvení
        desc: Odemknuli jste variantu <strong>barviče</strong> - Funguje stejně jako
            normální, ale nabarví <strong>dva tvary naráz</strong> pomocí jedné
            barvy!
    reward_storage:
        title: Sklad
        desc: Právě jste odemkli <strong>sklad</strong> - Umožnuje skladovat přebytečné
            věci až do naplnění kapacity!<br><br> Dává prioritu levému výstupu,
            takže ho také můžete použít jako <strong>průtokovou bránu</strong>!
    reward_freeplay:
        title: Volná hra
        desc: Zvládli jste to! Odemkli jste <strong>mód volné hry</strong>! To znamená,
            budou od teď <strong>náhodně</strong> generovány!<br><br> Vzhledem k
            tomu, že Hub nadále potřebuje <strong>propustnost</strong> ,
            především doporučuji postavit továrnu, která automaticky doručí
            požadovaný tvar!<br><br> Hub vysílá požadovaný tvar na vrstvu
            kabelů, takže jediné co musíte udělat, je analyzovat tvar a
            automaticky nastavit svou továrnu dle této analýzy.
    reward_blueprints:
        title: Plány
        desc: Nyní můžete <strong>kopírovat a vkládat</strong> části továrny! Vyberte
            oblast (Držte CTRL a táhněte myší) a zmáčkněte 'C' pro
            zkopírování.<br><br>Vkládání <strong>není zadarmo</strong>,
            potřebujete produkovat <strong>tvary pro plány</strong> na výstavbu!
            (Jsou to ty které jste právě dodali).
    no_reward:
        title: Další úroveň
        desc: "Tato úroveň vám nic neodemknula, ale s další to přijde! <br><br> PS:
            Radši neničte vaše stávající továrny - budete potřebovat
            <strong>všechny</strong> produkované tvary později na
            <strong>odemčení vylepšení</strong>!"
    no_reward_freeplay:
        title: Další úroveň
        desc: Gratuluji! Mimochodem, více obsahu najdete v plné verzi!
    reward_balancer:
        title: Vyvažovač
        desc: Multifunkční <strong>vyvažovač</strong> byl odemknut - Může
            být použit ke zvětšení vašich továren <strong>rozdělováním a spojováním
            předmětů</strong> na několik pásu!
    reward_merger:
        title: Kompaktní spojovač
        desc: Právě jste odemkli <strong>spojovací</strong> variantu
            <strong>vyvažovače</strong> - Přijímá dva vstupy a spojí je do
            jednoho!
    reward_belt_reader:
        title: Čtečka pásů
        desc: Právě jste odemkli <strong>čtečku pásů</strong>! Umožnuje vám změřit
            propustnost pásu.<br><br>A počkejte na odemčení kabelů - později to
            bude velmi užitečné!
    reward_rotater_180:
        title: Rotor (180°)
        desc: Právě jste odemkli 180 stupňoví <strong>rotor</strong>! - Umožňuje vám
            otáčet tvar o 180 stupňů!
    reward_display:
        title: Display
        desc: "Právě jste odemkli <strong>Display</strong> - Připojte signál ve vrstvě
            kabelů pro vizualizaci!<br><br> PS: Všimli jste si, že čtečka pásů a
            sklad vysílájí jejich poslední přečtěný předmět? Zkuste ho ukázat na
            displeji!"
    reward_constant_signal:
        title: Konstantní signál
        desc: Právě jste odemkli <strong>konstantní signál</strong> na vrstvě kabelů!
            Tohle je například užitečné pro připojení k <strong>filtrům
            předmětů</strong> .<br><br> Konstantní signál může vysílat
            <strong>tvar</strong>, <strong>barvu</strong> nebo <strong>logickou
            hodnotu</strong> (1 / 0).
    reward_logic_gates:
        title: Logické brány
        desc: Právě jste odemkli <strong>logické brány</strong>! Nemusíte být zrovna
            nadšení, ale ve skutečnosti je to celkem cool!<br><br> S těmito
            bránami můžete propočítat AND, OR, XOR a NOT operace.<br><br> Jako
            bonus navíc vám také zpřístupním <strong>tranzistor</strong>!
    reward_virtual_processing:
        title: Virtuální zpracování
        desc: Právě jsem zpřístupnil spoustu nových budov, které vám umožní
            <strong>simulovat výrobu různých tvarů</strong>!<br><br> Můžete teď
            také simulovat pilu, rotor, kombinátor a mnoho dalšího na vrstvě
            kabelů! Nadále máte tři možnosti, jak pokračovat ve hře:<br><br> -
            Postavit <strong>automatickou továrnu</strong> k vytvoření
            jakéhokoliv tvaru požadovaného Hubem (Doporučuji to alespoň
            vyzkoušet!).<br><br> - Postavit něco zajímavého s použitím
            kabelů.<br><br> - Pokračovat ve hře pravidelně.<br><br> Bez ohledu
            na tvou volbu, nezapomeň si svou hru užít!
    reward_wires_painter_and_levers:
<<<<<<< HEAD
        title: Kabely a čtyřnásobný barvič
        desc: "Právě jste odemkli <strong>vrstvu kabelů</strong>: Je to samostatná
            vrstva navíc oproti běžné vrstvě a představuje spoustu nových
            možností!<br><br> Do začátku jsem zpřístupnil <strong>čtyřnásobný
            barvič</strong> - Připojte vstupy, které byste chtěli obarvit na
            vrstvě kabelů!<br><br> Pro přepnutí mezi vrstvami stiskněte klávesu
            <strong>E</strong>."
=======
        title: Kabely a 4x-barvič
        desc: "Právě jste odemkli <strong>vrstvu kabelů</strong>: Je to samostatná
            vrstva navíc oproti běžné vrstvě a představuje spoustu nových
            možností!<br><br> Do začátku jsem zpřístupnil <strong>čtyřnásobný
            barvič</strong> - Připojte vstupy, které byste chtěli obarvit
            na vrstvě kabelů!<br><br> Pro přepnutí mezi vrstvami stiskněte klávesu
            <strong>E</strong>. <br><br> PS: <strong>Aktivujte nápovědy</strong> v
            nastavení pro spuštění tutoriálu o kabelech!"
>>>>>>> 455ef08f
    reward_filter:
        title: Filtr předmětů
        desc: Právě jste odemkli <strong>filtr předmětů</strong>! Nasměruje předměty buď
            na horní nebo pravý výstup podle toho, zda se shodují nebo neshodují
            se signálem na vrstvě kabelů.<br><br> Také můžete vyslat logickou
            hodnotu (1 / 0) pro zapnutí nebo kompletní vypnutí filtru.
    reward_demo_end:
        title: Konec demo verze
        desc: Právě jste dosáhli konce demo verze!
settings:
    title: Nastavení
    categories:
        general: Obecné
        userInterface: Uživatelské rozhraní
        advanced: Rozšířené
        performance: Výkon
    versionBadges:
        dev: Vývojová verze
        staging: Testovací verze
        prod: Produkční verze
    buildDate: Sestaveno <at-date>
    labels:
        uiScale:
            title: Škálování UI
            description: Změní velikost uživatelského rozhraní. Rozhraní se bude stále
                přizpůsobovat rozlišení vaší obrazovky, toto nastavení pouze
                mění jeho škálu.
            scales:
                super_small: Velmi malé
                small: Malé
                regular: Normální
                large: Velké
                huge: Obrovské
        scrollWheelSensitivity:
            title: Citlivost přiblížení
            description: Změní citlivost přiblížení (kolečkem myši nebo trackpadem).
            sensitivity:
                super_slow: Hodně pomalé
                slow: Pomalé
                regular: Normální
                fast: Rychlé
                super_fast: Hodně rychlé
        language:
            title: Jazyk
            description: Změní jazyk. Všechny překlady jsou vytvářeny komunitou a nemusí být
                kompletní.
        fullscreen:
            title: Celá obrazovka
            description: Doporučujeme hrát v režimu celé obrazovky pro nejlepší zážitek.
                Dostupné pouze v plné verzi.
        soundsMuted:
            title: Ztlumit zvuky
            description: Ztlumí všechny zvuky.
        musicMuted:
            title: Ztlumit hudbu
            description: Ztlumí veškerou hudbu.
        theme:
            title: Motiv
            description: Vybere motiv (světlý / tmavý).
            themes:
                dark: Tmavý
                light: Světlý
        refreshRate:
            title: Obnovovací frekvence
            description: Pokud máte 144 Hz monitor, změňte si rychlost obnovování obrazu.
                Toto nastavení může snížit FPS, pokud máte pomalý počítač.
        alwaysMultiplace:
            title: Několikanásobné pokládání
            description: Pokud bude zapnuté, zůstanou budovy vybrané i po postavení do té
                doby, než je zrušíte. Má to stejný efekt jako držení klávesy
                SHIFT.
        offerHints:
            title: Tipy & Nápovědy
            description: Pokud zapnuté, budou se ve hře zobrazovat tipy a nápovědy. Také
                schová určité elementy na obrazovce pro jednodušší dostání se do
                hry.
        movementSpeed:
            title: Rychlost kamery
            description: Mění, jak rychle se kamera posouvá při použití klávesnice.
            speeds:
                super_slow: Hodně pomalá
                slow: Pomalá
                regular: Normální
                fast: Rychlá
                super_fast: Hodně rychlá
                extremely_fast: Extrémně rychlá
        enableTunnelSmartplace:
            title: Chytré tunely
            description: Pokládání tunelů po zapnutí bude samo odstraňovat nepotřebné pásy.
                Umožňuje také potahování tunelů a nadbytečné tunely budou
                odstraněny.
        vignette:
            title: Viněta
            description: Zapne vinětu, která ztmaví rohy obrazovky, což umožňuje lepší čtení
                textu.
        autosaveInterval:
            title: Interval automatického ukládání
            description: Určuje jak často se hra automaticky ukládá. Lze ji zde také úplně
                zakázat.
            intervals:
                one_minute: 1 minuta
                two_minutes: 2 minuty
                five_minutes: 5 minut
                ten_minutes: 10 minut
                twenty_minutes: 20 minut
                disabled: Zrušeno
        compactBuildingInfo:
            title: Kompaktní informace o stavbách
            description: Zkrátí informační políčka pro budovy tím, že pouze ukáže jejich
                koeficient. V opačném případě zobrazí popis a obrázek.
        disableCutDeleteWarnings:
            title: Zakázat upozornění o vyjmutí nebo odstranění
            description: Deaktivujte varovná dialogová okna vyvolaná při vyjmutí/mazání více
                než 100 entit.
        enableColorBlindHelper:
            title: Režim pro barvoslepé
            description: Zapne různé nástroje, které vám umožní hrát hru i pokud jste
                barvoslepí.
        rotationByBuilding:
            title: Rotace dle typu budov
            description: Každý typ budovy si zapamatuje poslední rotaci, na kterou jste je
                individuálně nastavili. Tohle může být pohodlnější pokud často
                přepínáte mezi pokládáním budov různých typů.
        soundVolume:
            title: Hlasitost zvuků
            description: Nastavte hlasitost zvukových efektů
        musicVolume:
            title: Hlasitost hudby
            description: Nastavte hlasitost hudby
        lowQualityMapResources:
            title: Nižší kvalita zdrojů na mapě
            description: Zjednoduší vykreslování zdrojů na mapě při přiblížení pro zlepšení
                výkonu. Také to zlepšuje vzhled hry, takže neváhejte toto
                nastavení vyzkoušet!
        disableTileGrid:
            title: Vypnout mřížku
            description: Vypnutí mřížky částic může pomoct s výkonem. Toto nastavení
                zlepšuje vzhled hry!
        clearCursorOnDeleteWhilePlacing:
            title: Uvolní kurzor při kliknutím pravým tlačitkem
            description: Povoleno dle výchozího nastavení, uvolní kurzor pokaždé co kliknete
                pravým tlačítkem, když máte budovu vybranou pro pokládání. Při
                vypnutí, můžete smazat budovy při kliknutí pravým tlačikem spolu
                s položením dalších budov.
        lowQualityTextures:
            title: Nižší kvalita textur (Horší vzhled)
            description: Používá nižší kvalitu textur pro zlepšení výkonu. Toto nastavení
                zhorší vzhled hry!
        displayChunkBorders:
            title: Zobrazit hranice oblastí
            description: Hra je rozdělena na oblasti 16x16 částic. Pokud je toto nastavení
                povolené, zobrazí se hranice těchto oblastí.
        pickMinerOnPatch:
            title: Vybrat extraktor na naležistě zdrojů
            description: Povoleno dle výchozího nastavení, vybere extraktor, pokud použijete
                kapátko pro kliknutí na nalezistě zdrojů.
        simplifiedBelts:
            title: Zjednodušené pásy (Horší vzhled)
            description: Nevykresluje předměty na pásech, pokud nad nimi nepřejíždíte
                kurzorem, pro ušetření výkonu. Nedoporučuji hrát s tímto
                nastavením, pokud opravdu nepotřebujete ušetřit výkon.
        enableMousePan:
            title: Posouvání myší
            description: Umožnuje posouvání po mapě, pokud myší přejedete na okraj
                obrazovky. Rychlost žáleží na nastavení rychlosti pohybu.
        zoomToCursor:
            title: Přiblížení ke kurzoru
            description: Při zapnutí dojde k přibližování ve směru polohy
                kurzoru, jinak ve středu obrazovky.
        mapResourcesScale:
            title: Velikost zdrojů na mapě
            description: Určuje velikost ikon tvarů na náhledu mapy (při
                oddálení).
    rangeSliderPercentage: <amount> %
keybindings:
    title: Klávesové zkratky
    hint: "Tip: Nezapomeňte používat CTRL, SHIFT a ALT! Díky nim můžete měnit způsob
        stavění."
    resetKeybindings: Resetovat nastavení klávesových zkratek
    categoryLabels:
        general: Aplikace
        ingame: Hra
        navigation: Posun mapy
        placement: Stavba
        massSelect: Hromadný výběr
        buildings: Zkratky pro stavbu
        placementModifiers: Modifikátory umístění
    mappings:
        confirm: Potvrdit
        back: Zpět
        mapMoveUp: Posun nahoru
        mapMoveRight: Posun doprava
        mapMoveDown: Posun dolů
        mapMoveLeft: Posun doleva
        mapMoveFaster: Rychlejší posun
        centerMap: Vycentrovat mapu
        mapZoomIn: Přiblížit
        mapZoomOut: Oddálit
        createMarker: Vytvořit značku
        menuOpenShop: Vylepšení
        menuOpenStats: Statistiky
        toggleHud: Přepnout HUD
        toggleFPSInfo: Přepnout zobrazení FPS a ladících informací
        belt: Dopravníkový pás
        underground_belt: Tunel
        miner: Extraktor
        cutter: Pila
        rotater: Rotor
        stacker: Kombinátor
        mixer: Mixér na barvy
        painter: Barvič
        trash: Koš
        rotateWhilePlacing: Otočit
        rotateInverseModifier: "Modifikátor: Otočit proti směru hodinových ručiček"
        cycleBuildingVariants: Změnit variantu
        confirmMassDelete: Potvrdit hromadné smazání
        cycleBuildings: Změnit budovu
        massSelectStart: Držte a táhněte pro vybrání oblasti
        massSelectSelectMultiple: Vybrat více oblastí
        massSelectCopy: Zkopírovat oblast
        placementDisableAutoOrientation: Zrušit automatickou orientaci
        placeMultiple: Zůstat ve stavebním módu
        placeInverse: Přepnout automatickou orientaci pásů
        pasteLastBlueprint: Vložit poslední plán
        massSelectCut: Vyjmout oblast
        exportScreenshot: Exportovat celou základnu jako obrázek
        lockBeltDirection: Zamknout směr pásu
        switchDirectionLockSide: Otočit strany zámku plánovače
        pipette: Kapátko
        menuClose: Zavřít menu
        switchLayers: Změnit vrstvy
        wire: Kabel
        balancer: Vyvažovač
        storage: Sklad
        constant_signal: Konstantní signál
        logic_gate: Logická brána
        lever: Přepínač (běžný)
        filter: Filtr
        wire_tunnel: Křížení kabelů
        display: Display
        reader: Čtečka pásů
        virtual_processor: Virtuální pila
        transistor: Tranzistor
        analyzer: Analyzátor tvarů
        comparator: Porovnávač
        item_producer: Výrobník předmětů (Sandbox)
        copyWireValue: "Kabely: Zkopírovat hodnotu pod kurzorem"
about:
    title: O hře
    body: >-
        Tato hra je open source. Je vyvíjená <a
        href="https://github.com/tobspr" target="_blank">Tobiasem Springerem</a>
        (česky neumí, ale je fakt frajer :) ).<br><br>

        Pokud se chceš na hře podílet, podívej se na <a href="<githublink>" target="_blank">shapez.io na githubu</a>.<br><br>

        Tato hra by nebyla možná ani bez skvělé Discord komunity okolo Tobiasových her - Vážně by ses měl přijít mrknout na <a href="<discordlink>" target="_blank">Discord server</a>!<br><br>

        Soundtrack udělal <a href="https://soundcloud.com/pettersumelius" target="_blank">Peppsen</a> - Je úžasnej.<br><br>

        V neposlední řadě by Tobias (já jen tlumočím) rád poděkoval skvělému kamarádovi <a href="https://github.com/niklas-dahl" target="_blank">Niklasi</a> - Bez hodin strávených u factoria by tato hra nikdy neexistovala.
changelog:
    title: Seznam změn
demo:
    features:
        restoringGames: Nahrávání uložených her
        importingGames: Importování uložených her
        oneGameLimit: Omezeno pouze na jednu uloženou hru
        customizeKeybindings: Změna klávesových zkratek
        exportingBase: Exportovat celou základnu jako obrázek
    settingNotAvailable: Nedostupné v demo verzi.
tips:
    - Hub přijímá vstup jakéhokoliv tvaru, nejen právě požadovaný tvar!
    - Ujistěte se, že vaše továrny jsou rozšiřitelné - vyplatí se to!
    - Nestavte přilíš blízko Hubu nebo vznikne velký chaos!
    - Pokud skládání nefunguje, zkuste prohodit vstupy.
    - Směr plánovače pásů můžete změnit stisknutím klávesy <b>R</b>.
    - Držení klávesy <b>CTRL</b> umožnuje natažení pásů bez auto-orientace.
    - Poměry zůstávají stejné, dokud jsou všechny vylepšení na stejné úrovní.
    - Sériové zapojení je efektivnější nez paralelní.
    - V průběhu hry později odemknete další varianty mnoha budov!
    - Můžete použít klávesu <b>T</b> k přepnutí mezi různými variantami.
    - Symetrie je klíčová!
    - Můžete proplétat různé úrovně tunelů.
    - Snažte se postavit kompaktní továrny - vyplatí se to!
    - Barvič má zrcadlově otočenou variantu, kterou můžete vybrat klávesou
      <b>T</b>
    - Užití správné kombinace vylepšení maximalizuje efektivitu.
    - Na maximální úrovní, 5 extraktorů zaplní jeden celý pás.
    - Nezapomeňte na tunely!
    - Pro plnou efektivitu nemusíte rozdělovat předměty rovnoměrně.
    - Držení klávesy <b>SHIFT</b> spolu s pásy aktivuje plánovač pásy, který vám
      snadno umožní postavit dlouhé řady pásů.
    - Pily řežou vždy svisle, bez ohledu na jejich orientaci.
    - Smícháním všech 3 barev získáte bílou barvu.
    - Sklad preferuje levý výstup.
    - Investujte čas pro vytvoření opakovatelných designů - ulehčí vám to
      pozdější expanzy!
    - Držení klávesy <b>CTRL</b> umožnuje postavit více budov stejného typu.
    - Můžete podržet klávesu <b>ALT</b> k obrácení směru pokládaných pásů.
    - Efektivita je klíčová!
    - Nalezistě zdrojů, které jsou více vzdálené od Hubu, jsou větší.
    - Továrny mají omezenou rychlost, rozdělte předměty pro vyšší efektivitu.
    - Použijte vyvažovače pro maximalizaci efektivity.
    - Organizace je důležitá. Zkuste nekřížit příliš mnoho pásů.
    - Plánujte dopředu, abyste předešli vzniku velkého chaosu!
    - Neodstraňujte své staré továrny! Budete je potřebovat pro další vylepšení.
    - Před vyhledáním pomoci zkuste sami porazit úroveň 20!
    - Snažte se věci nekomplikovat, zůstaňtě u jednoduchých designů a dostanete
      se daleko.
    - Možná budete muset použít stejné továrny i v budoucnu. Vytvořte své
      továrny takovým stylem, abyste je mohli použít i v dalších případech.
    - V nektěrých případech můžete najít celý požadovaný tvar bez nutnosti jeho
      výroby s pomocí kombinátorů.
    - Celý tvar typu mlýnu se na mapě nikdy nevyskytne.
    - Obarvěte své tvary před řezáním pro zvýšení efektivity.
    - S moduly, prostor je pouze vnímáním; starost pro smrtelníky.
    - Vytvořtě si samostatnou továrnu jen na plány (blueprinty). Jsou důležité
      pro moduly.
    - Podívejte se zblízka na míchač barev, a vaše otázky budou odpovězeny.
    - Použijte klávesu <b>CTRL</b> a myš pro označení oblasti.
    - Pokud stavíte příliš blízko Hubu, v budoucnu můžete narazit na problémy s
      dalšími projekty.
    - Ikona připínáčku vedle každého tvaru vám umožnuje připnout tvar, čímž se
      vám bude neustále zobrazovat vlevo na obrazovce.
    - Smíchejte všechny základní barvy pro vytvoření bílé barvy!
    - Vaše mapa je nekonečná, nesnažte se postavit továrnu na malinkém prostoru,
      rozšiřte se do okolí!
    - Neváhejte vyzkoušet hru Factorio! Je to má oblíbená hra.
    - Rozebírač funguje po směru hodinových ručiček, počínaje pravým horním
      rohem!
    - V hlavním menu můžete stáhnout své uložené hry!
    - Tato hra má spoustu užitečných klávesových zkratek! Určitě si je projděte
      v nastavení.
    - Tato hra má spoustu nastavení, určitě si je projděte!
    - Značka Hubu má vedle sebe malý kompas, který ukazuje směr k Hubu!
    - Pro vyčistění pásů, vyjměte budovy z prostoru a pak je zkopírujte zpět na
      stejné místo.
    - Stisknutím F4 zobrazíte FPS a rychlost ticků.
    - Stisknutím F4 dvakrát zobrazíte častici myši a kamery.
    - Můžete kliknout na připínáček vlevo vedle připnutého tvaru k jeho odepnutí.<|MERGE_RESOLUTION|>--- conflicted
+++ resolved
@@ -1,39 +1,32 @@
 steamPage:
-    shortText: shapez.io je hra o stavbě továren pro automatizaci výroby a
+    shortText: shapez.io je hra o stavbě továren na automatizaci výroby a
         kombinování čím dál složitějších tvarů na nekonečné mapě.
     discordLinkShort: Oficiální Discord
     intro: >-
-        Shapez.io je relaxační hra, ve které musíte stavět továrny pro automatizaci výroby geometrických tvarů.
+        Máte rádi automatizaci? Tak to jste na správném místě!
 
-        Jak se zvyšuje úroveň, tvary se stávají stále složitějšími a vy se musíte rozšířit po nekonečné mapě.
+        shapez.io je relaxační hra, ve které musíte stavět továrny na automatizaci výroby geometrických tvarů. Jak se zvyšuje úroveň, tvary se stávají stále složitějšími a vy se musíte rozšířit po nekonečné mapě.
 
-        A jako by to nestačilo, musíte také produkovat exponenciálně více, abyste uspokojili požadavky - jediná věc, která pomáhá, je škálování!
+        A jako by to nestačilo, musíte také produkovat exponenciálně více, abyste uspokojili požadavky - jediná věc, která pomáhá, je škálování! Zatímco na začátku tvary pouze zpracováváte, později je musíte obarvit - těžbou a mícháním barev!
 
-        Zatímco tvary zpracováváte pouze na začátku, musíte je později obarvit - k tomu musíte těžit a míchat barvy!
-
-        Koupením hry na platformě Steam vám dá přístup k plné verzi hry, ale také můžete hrát demo verzi na shapez.io a potom se můžete rozhodnou jestli hru koupíte!
+        Koupením hry na platformě Steam získáte přístup k plné verzi hry, ale také můžete nejdříve hrát demo verzi na shapez.io a až potom se rozhodnout!
     title_advantages: Výhody samostatné verze hry
     advantages:
-        - <b>12 Nových úrovní</b> celkem 26 úrovní
+        - <b>12 Nových úrovní</b> z celkových 26 úrovní
         - <b>18 Nových budov</b> pro plně automatizovanou továrnu!
-        - <b>20 vylepšení</b> pro mnoho hodin zábavy!
-        - <b>Wires Update</b> pro zcela nové rozměry!
-        - <b>Dark Mode</b>!
+        - <b>20 Řad vylepšení</b> pro mnoho hodin zábavy!
+        - <b>Wires Update</b> pro zcela novou dimenzi!
+        - <b>Tmavý mód</b>!
         - Neomezený počet uložených her
         - Neomezené značky
         - Podpořte mě! ❤️
-    title_future: Plánovaný kontent
+    title_future: Plánovaný obsah
     planned:
         - Blueprintová knihovna
         - Steam Achievements
-        - Puzzle Mód
+        - Puzzle mód
         - Minimapa
         - Módy
-<<<<<<< HEAD
-        - Sandbox Mód
-        - ... a o hodně víc!
-    title_open_source: Tato hra je open source!
-=======
         - Sandbox mód
         - ... a mnohem více!
     title_open_source: Tato hra je open source!
@@ -43,25 +36,18 @@
         to možné.
 
         Nezapomeňte se podívat na můj trello board pro kompletní plán!
->>>>>>> 455ef08f
     title_links: Odkazy
     links:
         discord: Oficiální Discord
         roadmap: Roadmap
         subreddit: Subreddit
-        source_code: Source code (GitHub)
+        source_code: Zdrojový kód (GitHub)
         translate: Pomozte přeložit hru!
-    text_open_source: >-
-        Kdokoli může přispět, jsem aktivně zapojený do komunity,
-         pokouším se zkontrolovat všechny návrhy a vzít v úvahu zpětnou vazbu všude,
-         kde je to možné.
-
-        Nezapomeňte se podívat na můj trello board, kde najdete kompletní plán!
 global:
-    loading: Načítám
+    loading: Načítání
     error: Chyba
     thousandsDivider: " "
-    decimalSeparator: .
+    decimalSeparator: ","
     suffix:
         thousands: k
         millions: M
@@ -90,30 +76,23 @@
         space: SPACE
 demoBanners:
     title: Demo verze
-    intro: Získejte plnou verzi pro odemknutí všech funkcí!
+    intro: Získejte plnou verzi pro odemknutí všech funkcí a obsahu!
 mainMenu:
     play: Hrát
-    changelog: Změny
+    continue: Pokračovat
+    newGame: Nová hra
+    changelog: Seznam změn
+    subreddit: Reddit
     importSavegame: Importovat
     openSourceHint: Tato hra je open source!
     discordLink: Oficiální Discord Server
     helpTranslate: Pomozte přeložit hru!
-<<<<<<< HEAD
-    browserWarning: Hrajete v nepodporovaném prohlížeči, je možné že hra poběží
-        pomalu! Pořiďte si samostatnou verzi nebo vyzkoušejte prohlížeč Chrome
-        pro plnohodnotný zážitek.
-=======
     madeBy: Vytvořil <author-link>
     browserWarning: Promiňte, ale víme, že hra poběží pomalu ve vašem prohlížeči!
         Pořiďte si samostatnou verzi nebo si stáhněte Google Chrome pro
         plnohodnotný zážitek.
->>>>>>> 455ef08f
     savegameLevel: Úroveň <x>
     savegameLevelUnknown: Neznámá úroveň
-    continue: Pokračovat
-    newGame: Nová hra
-    madeBy: Vytvořil <author-link>
-    subreddit: Reddit
     savegameUnnamed: Nepojmenovaný
 dialogs:
     buttons:
@@ -150,43 +129,46 @@
         text: Pro aplikování nastavení musíte restartovat hru.
     editKeybinding:
         title: Změna klávesové zkratky
-        desc: Zmáčkněte klávesu nebo tlačítko na myši pro přiřazení nebo Escape pro
+        desc: Zmáčkněte klávesu nebo tlačítko myši pro přiřazení nebo Escape pro
             zrušení.
     resetKeybindingsConfirmation:
         title: Reset klávesových zkratek
-        desc: Opravdu chcete vrátit klávesové zkratky zpět do původního nastavení?
+        desc: Toto vrátí všechny klávesové zkratky do původního nastavení. Prosím
+            potvrďte.
     keybindingsResetOk:
         title: Reset klávesových zkratek
-        desc: Vaše klávesové zkratky byly resetovány do původního nastavení!
+        desc: Všechny klávesové zkratky byly vráceny do původního nastavení!
     featureRestriction:
         title: Demo verze
-        desc: Zkoušíte použít funkci (<feature>), která není v demo verzi. Pořiďte si
-            plnou verzi pro lepší zážitek!
+        desc: Zkoušíte použít funkci (<feature>), která není v demo verzi. Zvažte
+            pořízení plné verze pro kompletní zážitek!
     oneSavegameLimit:
         title: Omezené ukládání
-        desc: Ve zkušební verzi můžete mít pouze jednu uloženou hru. Odstraňte stávající
+        desc: Ve demo verzi můžete mít pouze jednu uloženou hru. Odstraňte stávající
             uloženou hru nebo si pořiďte plnou verzi!
     updateSummary:
         title: Nová aktualizace!
-<<<<<<< HEAD
-        desc: "Tady jsou změny od posledně:"
-=======
         desc: "Zde jsou změny od doby, kdy jste naposledy hráli:"
->>>>>>> 455ef08f
     upgradesIntroduction:
         title: Odemknout vylepšení
         desc: Všechny tvary, které vytvoříte, lze použít k odemčení vylepšení -
-            <strong>Neničte své staré továrny!</strong> Karta vylepšení se
-            nachází v pravém horním rohu obrazovky.
+            <strong>Neničte své staré továrny!</strong> Kartu vylepšení lze
+            najít v pravém horním rohu obrazovky.
     massDeleteConfirm:
         title: Potvrdit smazání
         desc: Odstraňujete spoustu budov (přesněji <count>)! Opravdu je chcete smazat?
+    massCutConfirm:
+        title: Potvrdit vyjmutí
+        desc: Vyjímáte spoustu budov (přesněji <count>)! Opravdu je chcete vyjmout?
+    massCutInsufficientConfirm:
+        title: Potvrdit vyjmutí
+        desc: Nemůžete si dovolit vložení této oblasti! Opravdu ji chcete vyjmout?
     blueprintsNotUnlocked:
         title: Zatím neodemčeno
-        desc: Plány ještě nebyly odemčeny! Chcete-li je odemknout, dokončete úroveň 12.
+        desc: Dokončete úroveň 12 pro odemčení Plánů!
     keybindingsIntroduction:
         title: Užitečné klávesové zkratky
-        desc: "Hra má spoustu klávesových zkratek, které usnadňují stavbu velkých
+        desc: "Tato hra má spoustu klávesových zkratek, které usnadňují stavbu velkých
             továren. Zde jsou některé, ale nezapomeňte se podívat i na
             <strong>ostatní klávesové zkratky</strong>!<br><br> <code
             class='keybinding'>CTRL</code> + Táhnout: Vybrání oblasti.<br> <code
@@ -195,34 +177,24 @@
             umístěných pásů.<br>"
     createMarker:
         title: Nová značka
+        titleEdit: Upravit značku
         desc: Použijte smysluplný název, můžete také zahrnout <strong>krátký
-            klíč</strong> tvaru (který můžete vygenerovat <link>zde</link>)
-        titleEdit: Upravit značku
-    markerDemoLimit:
-        desc: V ukázce můžete vytvořit pouze dvě značky. Získejte plnou verzi pro
-            neomezený počet značek!
-    massCutConfirm:
-        title: Potvrdit vyjmutí
-        desc: Chceš vyjmout spoustu budov (přesněji řečeno <count>)! Vážně to chceš
-            udělat?
-    exportScreenshotWarning:
-        title: Exportuj snímek obrazovky
-        desc: Zažádal jsi o exportování své základny jako obrázek. Měj prosím na paměti,
-            že to může zejména u větších základen dlouho trvat, nebo dokonce
-            shodit hru!
-    massCutInsufficientConfirm:
-        title: Potvrdit vyjmutí
-        desc: Nemůžeš si dovolit vložení této oblasti! Skutečně ji chceš vyjmout?
+            klíč</strong> tvaru (Ten můžete vygenerovat <link>zde</link>)
     editSignal:
         title: Nastavte signál
         descItems: "Vyberte předdefinovanou položku:"
-        descShortKey: ... nebo zadejte <strong>krátký klíč</strong> tvaru (který můžete
+        descShortKey: ... nebo zadejte <strong>krátký klíč</strong> tvaru (Ten můžete
             vygenerovat <link>zde</link>)
+    markerDemoLimit:
+        desc: V demo verzi můžete vytvořit pouze dvě značky. Pořiďte si plnou verzi pro
+            neomezený počet značek!
+    exportScreenshotWarning:
+        title: Exportuj snímek obrazovky
+        desc: Chcete exportovat svou základnu jako snímek obrazovky. Mějte prosím na
+            paměti, že to bude docela pomalé u větších základen a může dokonce
+            dojít k pádu hry!
     renameSavegame:
         title: Přejmenovat uloženou hru
-<<<<<<< HEAD
-        desc: Zde můžeš přejmenovat svoji uloženou hru.
-=======
         desc: Zde můžete přejmenovat svoji uloženou hru.
     tutorialVideoAvailable:
         title: Dostupný tutoriál
@@ -232,7 +204,6 @@
         title: Dostupný tutoriál
         desc: Pro tuto úroveň je k dispozici tutoriál, ale je dostupný
             pouze v angličtině. Chtěli byste se na něj podívat?
->>>>>>> 455ef08f
 ingame:
     keybindingsOverlay:
         moveMap: Posun mapy
@@ -327,8 +298,6 @@
                 a pásy, abyste dosáhli cíle rychleji.<br><br>Tip: Chcete-li
                 umístit více extraktorů, podržte <strong>SHIFT</strong>. Pomocí
                 <strong>R</strong> je můžete otočit."
-<<<<<<< HEAD
-=======
             2_1_place_cutter: "Teď umístěte <strong>pilu</strong> k rozřezání kruhového tvaru na dvě
                 poloviny!<br><br> PS: Pila řeže tvary vždy <strong>svisle na
                 poloviny</strong> bez ohledu na její orientaci."
@@ -353,7 +322,6 @@
             21_4_press_button: "Stiskněte přepínač pro změnu <strong>vysílaného logického
                 signálu</strong> a tím aktivujte barvič.<br><br> PS: Nemusíte
                 připojit veškeré vstupy! Zkuste spojit pouze dva."
->>>>>>> 455ef08f
     colors:
         red: Červená
         green: Zelená
@@ -742,15 +710,6 @@
             kabelů.<br><br> - Pokračovat ve hře pravidelně.<br><br> Bez ohledu
             na tvou volbu, nezapomeň si svou hru užít!
     reward_wires_painter_and_levers:
-<<<<<<< HEAD
-        title: Kabely a čtyřnásobný barvič
-        desc: "Právě jste odemkli <strong>vrstvu kabelů</strong>: Je to samostatná
-            vrstva navíc oproti běžné vrstvě a představuje spoustu nových
-            možností!<br><br> Do začátku jsem zpřístupnil <strong>čtyřnásobný
-            barvič</strong> - Připojte vstupy, které byste chtěli obarvit na
-            vrstvě kabelů!<br><br> Pro přepnutí mezi vrstvami stiskněte klávesu
-            <strong>E</strong>."
-=======
         title: Kabely a 4x-barvič
         desc: "Právě jste odemkli <strong>vrstvu kabelů</strong>: Je to samostatná
             vrstva navíc oproti běžné vrstvě a představuje spoustu nových
@@ -759,7 +718,6 @@
             na vrstvě kabelů!<br><br> Pro přepnutí mezi vrstvami stiskněte klávesu
             <strong>E</strong>. <br><br> PS: <strong>Aktivujte nápovědy</strong> v
             nastavení pro spuštění tutoriálu o kabelech!"
->>>>>>> 455ef08f
     reward_filter:
         title: Filtr předmětů
         desc: Právě jste odemkli <strong>filtr předmětů</strong>! Nasměruje předměty buď
