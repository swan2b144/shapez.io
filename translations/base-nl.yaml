steamPage:
    shortText: shapez.io is een spel dat draait om het bouwen van fabrieken voor het
        produceren en automatiseren van steeds complexere vormen in een oneindig
        groot speelveld.
    discordLinkShort: Officiële Discord server
    intro: >-
        Shapez.io is een spel waarin je fabrieken moet bouwen voor de
        automatische productie van geometrische vormen.

        Naarmate het spel vordert, worden de vormen complexer, en moet je uitbreiden in het oneindige speelveld.

        En als dat nog niet genoeg is moet je ook nog eens steeds meer produceren om aan de vraag te kunnen voldoen. Het enige dat helpt is uitbreiden!

        Ondanks het feit dat je in het begin alleen vormen maakt, komt er het punt waarop je ze moet kleuren. Deze kleuren moet je vinden en mengen!

        Door het spel op Steam te kopen kun je de volledige versie spelen. Je kunt echter ook een demo versie spelen op shapez.io en later beslissen
        om over te schakelen zonder voortgang te verliezen.
    title_advantages: Standalone Voordelen
    advantages:
        - <b>12 Nieuwe Levels</b> met een totaal van 26 levels
        - <b>18 Nieuwe Gebouwen</b> voor een volledig geautomatiseerde fabriek!
        - <b>20 Upgrade Levels</b> voor vele speeluren!
        - <b>Draden Update</b> voor een volledig nieuwe dimensie!
        - <b>Dark Mode</b> Donkere modus!
        - Oneindig veel werelden.
        - Oneindig veel Markers
        - Help mij! ❤️
    title_future: Geplande Content
    planned:
        - Blueprint Bibliotheek (Alleen volledige versie)
        - Steam Prestaties
        - Puzzel Modus
        - Minimap
        - Mods
        - Sandbox modus
        - ... en nog veel meer!
    title_open_source: Dit spel is open source!
    title_links: Links
    links:
        discord: Officiële Discord
        roadmap: Roadmap
        subreddit: Subreddit
        source_code: Source code (GitHub)
        translate: Hulp met vertalen
    text_open_source: >-
        Iedereen mag meewerken. Ik ben actief betrokken in de community en
        probeer alle suggesties en feedback te beoordelen als dat nodig is.

        Zorg dat je ook mijn trello board bekijkt voor de volledige roadmap!
global:
    loading: Laden
    error: Fout
    thousandsDivider: .
    decimalSeparator: ","
    suffix:
        thousands: k
        millions: M
        billions: B
        trillions: T
    infinite: ∞
    time:
        oneSecondAgo: een seconde geleden
        xSecondsAgo: <x> seconden geleden
        oneMinuteAgo: een minuut geleden
        xMinutesAgo: <x> minuten geleden
        oneHourAgo: een uur geleden
        xHoursAgo: <x> uren geleden
        oneDayAgo: een dag geleden
        xDaysAgo: <x> dagen geleden
        secondsShort: <seconds>s
        minutesAndSecondsShort: <minutes>m <seconds>s
        hoursAndMinutesShort: <hours>u <minutes>m
        xMinutes: <x> minuten
    keys:
        tab: TAB
        control: CTRL
        alt: ALT
        escape: ESC
        shift: SHIFT
        space: SPATIE
demoBanners:
    title: Demoversie
    intro: Koop de standalone om alle functies te ontgrendelen!
mainMenu:
    play: Spelen
    changelog: Changelog
    importSavegame: Importeren
    openSourceHint: Dit spel is open source!
    discordLink: Officiële Discord-server (Engelstalig)
    helpTranslate: Help ons met vertalen!
    browserWarning: Sorry, maar dit spel draait langzaam in je huidige browser! Koop
        de standalone versie of download chrome voor de volledige ervaring.
    savegameLevel: Level <x>
    savegameLevelUnknown: Onbekend Level
    continue: Ga verder
    newGame: Nieuw Spel
    madeBy: Gemaakt door <author-link>
    subreddit: Reddit
    savegameUnnamed: Unnamed
dialogs:
    buttons:
        ok: OK
        delete: Verwijder
        cancel: Annuleer
        later: Later
        restart: Herstarten
        reset: Reset
        getStandalone: Koop de Standalone
        deleteGame: Ik weet wat ik doe
        viewUpdate: Zie Update
        showUpgrades: Zie Upgrades
        showKeybindings: Zie Sneltoetsen
    importSavegameError:
        title: Importeerfout
        text: "Het importeren van je savegame is mislukt:"
    importSavegameSuccess:
        title: Savegame geïmporteerd
        text: Je savegame is succesvol geïmporteerd.
    gameLoadFailure:
        title: Het spel is kapot
        text: "Het laden van je savegame is mislukt:"
    confirmSavegameDelete:
        title: Bevestig het verwijderen
        text: Ben je zeker dat je het volgende spel wil verwijderen?<br><br>
            '<savegameName>' op niveau <savegameLevel><br><br> Dit kan niet ongedaan worden
            gemaakt!
    savegameDeletionError:
        title: Verwijderen mislukt
        text: "Het verwijderen van de savegame is mislukt:"
    restartRequired:
        title: Opnieuw opstarten vereist
        text: Je moet het spel opnieuw opstarten om de instellingen toe te passen.
    editKeybinding:
        title: Verander sneltoetsen
        desc: Druk op de toets of muisknop die je aan deze functie toe wil wijzen, of
            druk op ESC om te annuleren.
    resetKeybindingsConfirmation:
        title: Reset sneltoetsen
        desc: Dit reset al je sneltoetsen naar de standaardinstellingen. Wil je dit
            bevestigen?
    keybindingsResetOk:
        title: Sneltoetsen gereset
        desc: De sneltoetsen zijn gereset naar hun originele instellingen!
    featureRestriction:
        title: Demoversie
        desc: Je probeerde een functie te gebruiken (<feature>) die niet beschikbaar is
            in de demo. Overweeg om de standalone te kopen voor de volledige
            ervaring!
    oneSavegameLimit:
        title: Gelimiteerd aantal savegames
        desc: Je kunt maar één savegame tegelijk hebben in de demoversie. Verwijder de
            bestaande savegame of koop de standalone!
    updateSummary:
        title: Nieuwe update!
        desc: "Dit zijn de veranderingen sinds je voor het laatst gespeeld hebt:"
    upgradesIntroduction:
        title: Ontgrendel upgrades
        desc: Alle vormen die je produceert kunnen gebruikt worden om upgrades te
            ontgrendelen - <strong>vernietig je oude fabrieken niet!</strong>
            Het upgrades-tabblad staat in de rechterbovenhoek van het scherm.
    massDeleteConfirm:
        title: Bevestig verwijderen
        desc: Je bent veel gebouwen aan het verwijderen (<count> om precies te zijn)!
            Weet je zeker dat je dit wil doen?
    blueprintsNotUnlocked:
        title: Nog niet ontgrendeld
        desc: Blauwdrukken zijn nog niet ontgrendeld! Voltooi meer levels om ze te
            ontgrendelen.
    keybindingsIntroduction:
        title: Nuttige sneltoetsen
        desc: "Dit spel heeft veel sneltoetsen die het makkelijker maken om grote
            fabrieken te bouwen. Hier zijn er een aantal, maar zorg dat je
            <strong>kijkt naar de sneltoetsen</strong>!<br><br> <code
            class='keybinding'>CTRL</code> + slepen: selecteer een gebied om te
            kopiëren / verwijderen.<br> <code class='keybinding'>SHIFT</code>:
            Houd ingedrukt om meerdere van het zelfde gebouw te plaatsen.<br>
            <code class='keybinding'>ALT</code>: Houd ingedrukt om de richting
            van lopende banden om te draaien wanneer je ze plaatst.<br>"
    createMarker:
        title: Nieuwe markering
        desc: Geef het een nuttige naam, Je kan ook een <strong>snel
            toets</strong> van een vorm gebruiken (die je <link>here</link> kan genereren).
        titleEdit: Bewerk markering
    markerDemoLimit:
        desc: Je kunt maar twee markeringen plaatsen in de demo. Koop de standalone voor
            een ongelimiteerde hoeveelheid markeringen!
    massCutConfirm:
        title: Bevestig knippen
        desc: Je bent veel gebouwen aan het knippen (<count> om precies te zijn)! Weet
            je zeker dat je dit wil doen?
    exportScreenshotWarning:
        title: Exporteer screenshot
        desc: Je hebt aangegeven dat je jouw basis wil exporteren als screenshot. Als je
            een grote basis hebt kan dit proces langzaam zijn en er zelfs voor
            zorgen dat je spel crasht!
    massCutInsufficientConfirm:
        title: Bevestig knippen
        desc: Je kunt het je niet veroorloven om de selectie te plakken! Weet je zeker
            dat je het wil knippen?
    editSignal:
        title: Stel het signaal in.
        descItems: "Kies een ingesteld item:"
        descShortKey: ... of voer de <strong>hotkey</strong> in van een vorm (Die je
            <link>hier</link> kunt vinden).
    renameSavegame:
        title: Hernoem opgeslagen spel
        desc: Geef je opgeslagen spel een nieuwe naam.
<<<<<<< HEAD
=======
    tutorialVideoAvailable:
        title: Tutorial Beschikbaar
        desc: Er is een tutorial video beschikbaar voor dit level! Zou je het willen bekijken?
    tutorialVideoAvailableForeignLanguage:
        title: Tutorial Available
        desc: Er is een tutorial beschikbaar voor dit level, maar het is alleen
            beschikbaar in het Engels. Zou je het toch graag kijken?
>>>>>>> 455ef08f
ingame:
    keybindingsOverlay:
        moveMap: Beweeg speelveld
        selectBuildings: Selecteer gebied
        stopPlacement: Stop met plaatsen
        rotateBuilding: Draai gebouw
        placeMultiple: Plaats meerdere
        reverseOrientation: Omgekeerde oriëntatie
        disableAutoOrientation: Schakel auto-oriëntatie uit
        toggleHud: Aan-/Uitzetten HUD
        placeBuilding: Plaats gebouw
        createMarker: Plaats markering
        delete: Vernietig
        pasteLastBlueprint: Plak laatst gekopieerde blauwdruk
        lockBeltDirection: Gebruik lopende band planner
        plannerSwitchSide: Draai de richting van de planner
        cutSelection: Knip
        copySelection: Kopieer
        clearSelection: Annuleer selectie
        pipette: Pipet
        switchLayers: Wissel lagen
    buildingPlacement:
        cycleBuildingVariants: Druk op <key> om tussen varianten te wisselen.
        hotkeyLabel: "Hotkey: <key>"
        infoTexts:
            speed: Snelheid
            range: Bereik
            storage: Opslag
            oneItemPerSecond: 1 voorwerp/s
            itemsPerSecond: <x> voorwerpen/s
            itemsPerSecondDouble: (x2)
            tiles: <x> tegels
    levelCompleteNotification:
        levelTitle: Level <level>
        completed: Voltooid
        unlockText: <reward> ontgrendeld!
        buttonNextLevel: Volgende Level
    notifications:
        newUpgrade: Er is een nieuwe upgrade beschikbaar!
        gameSaved: Je spel is opgeslagen.
        freeplayLevelComplete: Level <level> is voltooid!
    shop:
        title: Upgrades
        buttonUnlock: Upgrade
        tier: Niveau <x>
        maximumLevel: MAXIMAAL NIVEAU (Snelheid x<currentMult>)
    statistics:
        title: Statistieken
        dataSources:
            stored:
                title: In opslag
                description: Geeft alle vormen weer die opgeslagen zijn in de HUB.
            produced:
                title: Geproduceerd
                description: Geeft alle vormen weer die op dit moment geproduceerd worden,
                    inclusief tussenproducten.
            delivered:
                title: Geleverd
                description: Geeft alle vormen weer die in de HUB worden bezorgd.
        noShapesProduced: Er zijn nog geen vormen geproduceerd.
        shapesDisplayUnits:
            second: <shapes>/s
            minute: <shapes>/m
            hour: <shapes>/h
    settingsMenu:
        playtime: Speeltijd
        buildingsPlaced: Gebouwen
        beltsPlaced: Lopende banden
    tutorialHints:
        title: Hulp nodig?
        showHint: Zie hint
        hideHint: Sluit
    blueprintPlacer:
        cost: Prijs
    waypoints:
        waypoints: Markeringen
        hub: HUB
        description: Klik met de linkermuisknop op een markering om hier naartoe te
            gaan, klik met de rechtermuisknop om de markering te
            verwijderen.<br><br>Druk op <keybinding> om een markering te maken
            in het huidige zicht, of <strong>rechtermuisknop</strong> om een
            markering te maken bij het geselecteerde gebied.
        creationSuccessNotification: Markering is gemaakt.
    interactiveTutorial:
        title: Tutorial
        hints:
            1_1_extractor: Plaats een <strong>ontginner</strong> op een
                <strong>cirkelvorm</strong> om deze te onttrekken!
            1_2_conveyor: "Verbind de ontginner met een <strong>lopende band</strong> aan je
                hub!<br><br>Tip: <strong>Klik en sleep</strong> de lopende band
                met je muis!"
            1_3_expand: "Dit is <strong>GEEN</strong> nietsdoen-spel! Bouw meer ontginners
                en lopende banden om het doel sneller te behalen.<br><br>Tip:
                Houd <strong>SHIFT</strong> ingedrukt om meerdere ontginners te
                plaatsen en gebruik <strong>R</strong> om ze te draaien."
<<<<<<< HEAD
=======
            2_1_place_cutter: "Plaats nu een <strong>Knipper</strong> om de cirkels in twee te knippen
                halves!<br><br> PS: De knipper knipt altijd van <strong>boven naar
                onder</strong> ongeacht zijn oriëntatie."
            2_2_place_trash: De knipper kan vormen <strong>verstoppen en bijhouden</strong>!<br><br> Gebruik een
                <strong>vuilbak</strong> om van het (!) niet
                nodige afval vanaf te geraken.
            2_3_more_cutters: "Goed gedaan! Plaats nu <strong>2 extra knippers</strong> om dit traag
                process te versnellen! <br><br> PS: Gebruik de <strong>0-9
                sneltoetsen</strong> om gebouwen sneller te selecteren."
            3_1_rectangles: "Laten we nu rechthoeken ontginnen! <strong>Bouw 4 
                ontginners</strong> en verbind ze met de lever.<br><br> PS:
                Houd <strong>SHIFT</strong> Ingedrukt terwijl je lopende banden plaats
                om ze te plannen!"
            21_1_place_quad_painter: Plaats de <strong>quad painter</strong> en krijg een paar
                <strong>cirkels</strong> in <strong>witte</strong> en
                <strong>rode</strong> kleur!
            21_2_switch_to_wires: Schakel naar de draden laag door te duwen op
                <strong>E</strong>!<br><br> <strong>verbind daarna alle
                inputs</strong> van de verver met kabels!
            21_3_place_button: Mooi! Plaats nu een <strong>schakelaar</strong> en verbind het
                met draden!
            21_4_press_button: "Druk op de schakelaar om het een <strong>Juist signaal door
                te geven</strong> en de verver te activeren.<br><br> PS: Je
                moet niet alle inputs verbinden! Probeer er eens 2."
>>>>>>> 455ef08f
    colors:
        red: Rood
        green: Groen
        blue: Blauw
        yellow: Geel
        purple: Paars
        cyan: Cyaan
        white: Wit
        uncolored: Geen kleur
        black: Zwart
    shapeViewer:
        title: Lagen
        empty: Leeg
        copyKey: Kopieer sleutel
    connectedMiners:
        one_miner: 1 Miner
        n_miners: <amount> Miners
        limited_items: "Gelimiteerd tot: <max_throughput>"
    watermark:
        title: Demo versie
        desc: Klik hier om het spel op Steam te bekijken!
        get_on_steam: Krijg het op Steam
    standaloneAdvantages:
        title: Koop de volledige versie!
        no_thanks: Nee, bedankt!
        points:
            levels:
                title: 12 Nieuwe Levels
                desc: Voor een totaal van 26 levels!
            buildings:
                title: 18 Nieuwe Gebouwen
                desc: Automatiseer je fabrieken!
            savegames:
                title: ∞ Savegames
                desc: Zo veel je maar wilt!
            upgrades:
                title: 20 Upgrade Levels
                desc: Deze demo heeft er enkel 5!
            markers:
                title: ∞ Markeringen
                desc: Verdwaal nooit meer in je fabriek!
            wires:
                title: Kabels
                desc: Een volledig nieuwe dimensie!
            darkmode:
                title: Dark Mode
                desc: Minder vervelend voor je ogen!
            support:
                title: Help mij
                desc: Ik maak dit spel in mijn vrije tijd!
shopUpgrades:
    belt:
        name: Banden, Verdeler & Tunnels
        description: Snelheid x<currentMult> → x<newMult>
    miner:
        name: Ontginner
        description: Snelheid x<currentMult> → x<newMult>
    processors:
        name: Knippen, draaien & stapelen
        description: Snelheid x<currentMult> → x<newMult>
    painting:
        name: Mengen en verven
        description: Snelheid x<currentMult> → x<newMult>
buildings:
    belt:
        default:
            name: Lopende Band
            description: Transporteert voorwerpen, klik en sleep om meerdere te plaatsen.
    miner:
        default:
            name: Ontginner
            description: Plaats op een vorm of kleur om deze te onttrekken.
        chainable:
            name: Ontginner (Ketting)
            description: Plaats op een vorm of kleur om deze te onttrekken. Kan achter
                elkaar worden geplaatst.
    underground_belt:
        default:
            name: Tunnel
            description: Laat voorwerpen onder gebouwen en lopende banden door lopen.
        tier2:
            name: Tunnel Niveau II
            description: Laat voorwerpen onder gebouwen en lopende banden door lopen.
    cutter:
        default:
            name: Knipper
            description: Knipt vormen van boven naar onder en geeft beiden helften als
                output. <strong>Als je maar één helft gebruikt, zorg dat je de
                andere helft vernietigt, anders loopt de machine vast!</strong>
        quad:
            name: Knipper (Quad)
            description: Knipt vormen in vier delen. <strong>Als je maar één deel gebruikt,
                zorg dat je de andere delen vernietigt, anders loopt de machine
                vast!</strong>
    rotater:
        default:
            name: Roteerder
            description: Draait vormen 90 graden met de klok mee.
        ccw:
            name: Roteerder (omgekeerd)
            description: Draait vormen 90 graden tegen de klok in.
        rotate180:
            name: Roteerder (180°)
            description: Draait vormen 180 graden.
    stacker:
        default:
            name: Stapelaar
            description: Stapelt twee vormen. Als ze niet samengevoegd kunnen worden, wordt
                het rechtervoorwerp boven op het linker geplaatst.
    mixer:
        default:
            name: Kleurenmenger
            description: Mengt twee kleuren met behulp van additieve kleurmenging.
    painter:
        default:
            name: Verver
            description: Verft de volledige vorm in de linker input met de kleur van de
                rechter input.
        double:
            name: Verver (Dubbel)
            description: Verft de vormen in de linker input met de kleur van de rechter
                input.
        quad:
            name: Verver (Quad)
            description: Allows you to color each quadrant of the shape individually. Only
                slots with a <strong>truthy signal</strong> on the wires layer
                will be painted!
        mirrored:
            name: Verver
            description: Verft de volledige vorm in de linker input met de kleur van de
                rechter input.
    trash:
        default:
            name: Vuilnisbak
            description: Accepteert input van alle kanten en vernietigt het. Voor altijd.
    hub:
        deliver: Lever in
        toUnlock: om te ontgrendelen
        levelShortcut: LVL
        endOfDemo: End of Demo
    wire:
        default:
            name: Energiekabel
            description: Voor transport van energie.
        second:
            name: Kabel
            description: Vervoerd signalen, zoals items, kleuren of booleans (1 of 0).
                Verschillende kleuren kabels kunnen niet verbonden worden.
    balancer:
        default:
            name: Balanceerder
            description: Multifunctioneel - Verdeel alle invoeren over alle uitvoeren.
        merger:
            name: Samenvoeger (compact)
            description: Voeg 2 lopende banden samen.
        merger-inverse:
            name: Samenvoeger
            description: Voeg 2 lopende banden samen.
        splitter:
            name: Splitser (compact)
            description: Splits een lopende band in tweeën.
        splitter-inverse:
            name: Splitser
            description: Splits een lopende band in tweeën.
    storage:
        default:
            name: Opslag
            description: Slaat teveel aan items of kleuren op. De linker uitvoer heeft de
                voorkeur.
    wire_tunnel:
        default:
            name: Kabel kruising
            description: Kruis 2 kabels zonder ze te koppelen
    constant_signal:
        default:
            name: Constant Signaal
            description: Zend een constant signaal, dit kan een vorm, kleur of boolean (1 /
                0) zijn.
    lever:
        default:
            name: Schakelaar
            description: Zend een 1 of een 0 uit afhankelijk van de stand.
    logic_gate:
        default:
            name: AND poort
            description: Zend een 1 uit als beide invoeren hetzelfde zijn. (Kan een vorm,
                kleur of boolean (1/0) zijn)
        not:
            name: NOT poort
            description: Zend een 1 uit als de invoer een 0 is.
        xor:
            name: XOR poort
            description: Zend een 1 uit als de invoeren niet hetzelfde zijn. (Kan een vorm,
                kleur of boolean (1/0) zijn)
        or:
            name: OR poort
            description: Zend een 1 uit als de invoeren wel of niet hetzelfde zijn, maar
                niet uit zijn. (Kan een vorm, kleur of boolean (1/0) zijn)
    transistor:
        default:
            name: Transistor
            description: Geeft het signaal van onder door als de zijkant 1 is.
        mirrored:
            name: Transistor
            description: Geeft het signaal van onder door als de zijkant 1 is.
    filter:
        default:
            name: Filter
            description: Stuurt alle items van de ingestelde soort naar boven en de rest
                naar rechts.
    display:
        default:
            name: Scherm
            description: Verbind een signaal met het scherm om de soort weer te geven. Kan
                een vorm, kleur of boolean (1/0) zijn.
    reader:
        default:
            name: Lopende band lezer
            description: Meet de gemiddelde doorvoer op de band. Geeft het laatste gelezen
                item door aan de kabel.
    analyzer:
        default:
            name: Vorm Analyse
            description: Analiseerd de onderste laag rechts boven en geeft de kleur en vorm
                door aan de kabel.
    comparator:
        default:
            name: Vergelijker
            description: Zend 1 uit als beiden invoeren gelijk zijn, kunnen vormen, kleuren
                of booleans (1/0) zijn
    virtual_processor:
        default:
            name: Virtuele Snijder
            description: Snijdt de vorm virtueel in twee helften.
        rotater:
            name: Virtuele Draaier
            description: Draait de vorm virtueel met de klok mee en tegen de klok in.
        unstacker:
            name: Virtuele Ontstapelaar
            description: Geeft de bovenste laag door aan de rechter uitvoer en de rest aan
                de linker uitvoer.
        stacker:
            name: Virtuele Stapelaar
            description: Stapelt de rechter vorm virtueel op de linkervorm.
        painter:
            name: Virtuele Schilder
            description: Schildert de vorm virtueel vanaf de onderste invoer met de vorm aan
                de rechter ingang.
    item_producer:
        default:
            name: Item Producent
            description: Alleen beschikbaar in sandbox-modus, geeft het gegeven signaal van
                de kabel laag op de reguliere laag.
storyRewards:
    reward_cutter_and_trash:
        title: Vormen Knippen
        desc: Je hebt juist de <strong>knipper</strong> ontgrendeld, die vormen in de helft
            kan knippen van boven naar onder <strong>ongeacht zijn rotatie
            </strong>!<br><br>Wees zeker dat je het afval weggooit, want
            anders <strong>zal het vastlopen</strong> - Voor deze reden
            heb ik je de <strong>vuilbak</strong> gegeven, die alles
            vernietigd wat je erin laat stromen!
    reward_rotater:
        title: Roteren
        desc: De <strong>roteerder</strong> is ontgrendeld - Het draait vormen 90 graden
            met de klok mee.
    reward_painter:
        title: Verven
        desc: "De <strong>verver</strong> is ontgrendeld - Onttrek wat kleur (op
            dezelfde manier hoe je vormen onttrekt) en combineer het met een
            vorm in de verver om ze te kleuren!<br><br>PS: Als je kleurenblind
            bent, is er een <strong>kleurenblindmodus</strong> in de
            instellingen!"
    reward_mixer:
        title: Kleuren mengen
        desc: De <strong>menger</strong> is ontgrendeld - Gebruik dit gebouw om twee
            kleuren te mengen met behulp van <strong>additieve
            kleurmenging</strong>!
    reward_stacker:
        title: Stapelaar
        desc: Je kunt nu vormen combineren met de <strong>stapelaar</strong>! De inputs
            worden gecombineerd en als ze naast elkaar passen worden ze
            <strong>samengevoegd</strong>. Als ze niet samengevoegd kunnen
            worden dan wordt het rechtervoorwerp <strong>boven op</strong> het
            linker geplaatst!
    reward_splitter:
        title: Splitser/samenvoeger
        desc: Je hebt de <strong>splitser</strong> ontgrendeld, een variant van de
            <strong>samenvoeger</strong> - Het accepteert 1 input en verdeelt het
            in 2!
    reward_tunnel:
        title: Tunnel
        desc: De <strong>tunnel</strong> is ontgrendeld - Je kunt nu voorwerpen onder
            gebouwen en lopende banden door laten lopen.
    reward_rotater_ccw:
        title: Roteren (andersom)
        desc: Je hebt een variant van de <strong>roteerder</strong> ontgrendeld - Het
            roteert voorwerpen tegen de klok in! Om het te bouwen selecteer je
            de roteerder en <strong>druk je op 'T' om tussen varianten te
            wisselen</strong>!
    reward_miner_chainable:
        title: Ketting-ontginner
        desc: "Je hebt de <strong>Ketting-ontginner</strong> ontgrendeld! Het kan
            <strong>zijn materialen ontginnen</strong> via andere ontginners zodat je
            meer materialen tegelijkertijd kan ontginnen!<br><br> PS: De oude
            ontginner is vervangen in je toolbar!"
    reward_underground_belt_tier_2:
        title: Tunnel Niveau II
        desc: Je hebt een nieuwe variant van de <strong>tunnel</strong> ontgrendeld. - Het heeft een
            <strong>groter bereik</strong>, en je kan nu ook die tunnels mixen
            over en onder elkaar!
    reward_cutter_quad:
        title: Quad Knippen
        desc: Je hebt een variant van de <strong>knipper</strong> ontgrendeld - Dit
            knipt vormen in <strong>vier stukken</strong> in plaats van twee!
    reward_painter_double:
        title: Dubbel verven
        desc: Je hebt een variant van de <strong>verver</strong> ontgrendeld - Het werkt
            als de gewone verver, maar verft <strong>twee vormen
            tegelijk</strong> met één kleur in plaats van twee!
    reward_storage:
        title: Opslagbuffer
        desc: Je hebt een variant van de <strong>opslag</strong> ontgrendeld - Het laat je toe om
            vormen op te slagen tot een bepaalde capaciteit!<br><br> Het verkiest de linkse
            output, dus je kan het altijd gebruiken als een <strong>overloop poort</strong>!
    reward_freeplay:
        title: Vrij spel
        desc: Je hebt het gedaan! Je hebt de <strong>free-play modus</strong> ontgrendeld! Dit betekend
            dat vormen nu <strong>willekeurig</strong> gegenereerd worden!<br><br>
            Omdat de hub vanaf nu een <strong>bepaald aantal vormen per seconden</strong> nodig heeft,
            Raad ik echt aan een machine te maken die automatisch
            de juiste vormen genereert!<br><br> De HUB geeft de vorm die je nodig hebt
            op de tweede laag met draden, dus alles wat je moet doen is dat analyseren
            en je fabriek dat automatisch laten maken op basis van dat.
    reward_blueprints:
        title: Blauwdrukken
        desc: Je kunt nu delen van je fabriek <strong>kopiëren en plakken</strong>!
            Selecteer een gebied (Houd CTRL ingedrukt en sleep dan met je muis)
            en druk op 'C' om het geselecteerde gebied te
            kopiëren.<br><br>Plakken is <strong>niet gratis</strong>, je hebt er
            <strong>blauwdruk-vormen</strong> voor nodig! (De vorm die je net
            ingeleverd hebt).
    no_reward:
        title: Volgende level
        desc: "Je hebt niks nieuws ontgrendeld met dit level, maar bij de volgende zal
            er weer iets nieuws zijn! <br><br> PS: Maak je fabrieken niet kapot
            - Je hebt <strong>al</strong> deze vormen later nog nodig om
            <strong>upgrades te ontgrendelen</strong>!"
    no_reward_freeplay:
        title: Volgende level
        desc: Gefeliciteerd! Even tussendoor, het spel wordt in de toekomst nog verder
            uitgebereid in de standalone!
    reward_balancer:
        title: Verdeler
        desc: De multifunctionele <strong>verdeler</strong> is nu ontgrendeld - Het kan
             gebruikt worden om grotere <strong>te knippen en plakken</strong> vormen op meerdere
             lopende banden te zetten
    reward_merger:
        title: Compacte samenvoeger
        desc: Je hebt een variant op de <strong>samenvoeger</strong> van de
            <strong>verdeler</strong> vrijgespeeld - Dit gebouw maakt van 2
            lopende banden 1!
    reward_belt_reader:
        title: Lopende band lezer
        desc: Je hebt de <strong>lopende band lezer</strong> vrijgespeeld! Dit gebouw
            geeft de doorvoer op een lopende band weer.<br><br>Wacht maar tot je
            kabels vrijspeeld, dan wordt het pas echt interessant!
    reward_rotater_180:
        title: Draaier (180 graden)
        desc: Je hebt de 180 graden <strong>draaier</strong> vrijgespeeld! - Hiermee kun
            je een item op de band 180 graden draaien!
    reward_display:
        title: Scherm
        desc: "Je hebt het <strong>scherm</strong> ontgrendeld - Verbind een signaal met de
            laag van draden om het te visualiseren!<br><br> PS: Heb je gezien dat de lopende band
            lezer en opslag hun laatste vorm weergeven? Probeer het te tonen op
            een scherm!"
    reward_constant_signal:
        title: Constante Signaal
        desc: Je hebt het <strong>constante signaal</strong> vrijgespeeld op de kabel
            dimensie! Dit gebouw is handig in samenwerking met <strong>item
            filters</strong>.<br><br> Het constante signaal kan een
            <strong>vorm</strong>, <strong>kleur</strong> of
            <strong>boolean</strong> (1/0) zijn.
    reward_logic_gates:
        title: Logische poorten
        desc: Je hebt de <strong>logische poorten</strong> vrijgespeeld! Misschien word
            je hier nog niet zo vrolijk van, maar eigenlijk zijn ze heel erg
            handig!<br><br> Met logische poorten kun je AND, OR en XOR operaties
            uitvoeren.<br><br> Als bonus krijg je ook nog een
            <strong>transistor</strong> van mij!
    reward_virtual_processing:
        title: VIrtuele verwerking
        desc: Ik heb juist een hele hoop nieuwe gebouwen toegevoegd die je toetstaan om
            <strong>het process van vormen te stimuleren</strong>!<br><br> Je kan
            nu de knipper, draaier, stapelaar en meer op de dradenlaag stimuleren!
            Met dit heb je nu 3 opties om verder te gaan met het spel:<br><br> -
            Bouw een <strong>automatische fabriek</strong> om eender welke mogelijke
            vorm te maken gebraagd door de HUB (Ik raad aan dit te proberen!).<br><br> - Bouw
            iets cool met draden.<br><br> - Ga verder met normaal
            spelen.<br><br> Wat je ook kiest, onthoud dat je plezier hoort te hebben!
    reward_wires_painter_and_levers:
        title: Wires & Quad Painter
<<<<<<< HEAD
        desc: "You just unlocked the <strong>Wires Layer</strong>: It is a separate
            layer on top of the regular layer and introduces a lot of new
            mechanics!<br><br> For the beginning I unlocked you the <strong>Quad
            Painter</strong> - Connect the slots you would like to paint with on
            the wires layer!<br><br> To switch to the wires layer, press
            <strong>E</strong>."
=======
        desc: "Je hebt juist de <strong>draden laag</strong> ontgrendeld: Het is een aparte
            laag boven op de huidige laag en introduceert heel veel nieuwe
            manieren om te spelen!<br><br> Voor het begin heb ik voor jou de <strong>Quad
            Painter</strong> ontgrendeld - Verbind de gleuf waarin je wilt verven op
            de draden laag!<br><br> Om over te schakelen naar de draden laag, Duw op
            <strong>E</strong>. <br><br> PS: <strong>Zet hints aan</strong> in
            de instellingen om de draden tutorial te activeren!"
>>>>>>> 455ef08f
    reward_filter:
        title: Item Filter
        desc: Je hebt de <strong>Item Filter</strong> vrijgespeeld! Items worden naar
            rechts of naar boven gestuurd, afhankelijk van de invoer.<br><br> Er
            kan ook een boolean (1/0) worden ingevoerd om de filter in en uit
            te schakelen.
    reward_demo_end:
        title: Einde van de Demo
        desc: Je hebt het einde van de demoversie bereikt!
settings:
    title: Opties
    categories:
        general: Algemeen
        userInterface: Opmaak
        advanced: Geavanceerd
        performance: Prestatie
    versionBadges:
        dev: Ontwikkeling
        staging: Positie
        prod: Productie
    buildDate: <at-date> gebouwd
    labels:
        uiScale:
            title: Interface-schaal
            description: Veranderd de grootte van de gebruikersinterface. De interface
                schaalt nog steeds gebaseerd op de resolutie van je apparaat,
                maar deze optie heeft invloed op de hoeveelheid schaling.
            scales:
                super_small: Zeer klein
                small: Klein
                regular: Middel
                large: Groot
                huge: Jumbo
        scrollWheelSensitivity:
            title: Zoom-gevoeligheid
            description: Veranderd hoe gevoelig het zoomen is (muiswiel of trackpad).
            sensitivity:
                super_slow: Super langzaam
                slow: Langzaam
                regular: Middel
                fast: Snel
                super_fast: Super snel
        language:
            title: Taal
            description: Verander de taal. Alle vertalingen zijn bijdragen van gebruikers en
                zijn mogelijk niet compleet!
        fullscreen:
            title: Volledig scherm
            description: Het wordt aangeraden om het spel op volledig scherm te spelen voor
                de beste ervaring. Dit is alleen beschikbaar in de standalone.
        soundsMuted:
            title: Demp geluiden
            description: Wanneer dit aan staat worden alle geluidseffecten uitgeschakeld.
        musicMuted:
            title: Demp muziek
            description: Wanneer dit aan staat wordt alle muziek uitgeschakeld.
        theme:
            title: Donkere modus
            description: Kies de gewenste weergave (licht/donker).
            themes:
                dark: Donker
                light: Licht
        refreshRate:
            title: Simulatie doel
            description: Wanneer je een 144 hz monitor hebt, verander de refresh rate hier
                zodat het spel naar behoren weer blijft geven. Dit verlaagt
                mogelijk de FPS als je computer te traag is.
        alwaysMultiplace:
            title: Plaats meerdere
            description: Wanneer dit aan staat zullen gebouwen geselecteerd blijven na
                plaatsing, tot je dit cancelt. Dit staat gelijk aan permanent
                SHIFT inhouden.
        offerHints:
            title: Hints & Tutorials
            description: Wanneer dit uit staat zullen er geen hints en tutorials meer
                aangeboden worden. Als deze optie aan staat, zullen ook bepaalde
                elementen uit de UI verborgen worden tot het punt waarop ze
                gebruikt worden om de instap in het spel makkelijker te maken.
        movementSpeed:
            title: Bewegingssnelheid
            description: Veranderd hoe snel het beeld beweegt wanneer je het toetsenbord
                gebruikt.
            speeds:
                super_slow: Super langzaam
                slow: Langzaam
                regular: Standaard
                fast: Snel
                super_fast: Super snel
                extremely_fast: Extreem snel
        enableTunnelSmartplace:
            title: Slimme Tunnels
            description: Wanneer dit aan staat zullen tunnels automatisch onnodige lopende
                banden verwijderen. Ook kun je dan tunnels slepen en onnodige
                tunnels worden ook verwijderd.
        vignette:
            title: Vignet
            description: Schakelt de vignet in, wat de hoeken van het scherm donkerder maakt
                zodat de tekst makkelijker te lezen is.
        autosaveInterval:
            title: Autosave Interval
            description: Bepaalt hoe vaak het spel automatisch opslaat. Je kan het hier ook
                volledig mee uitschakelen.
            intervals:
                one_minute: 1 Minuut
                two_minutes: 2 Minuten
                five_minutes: 5 Minuten
                ten_minutes: 10 Minuten
                twenty_minutes: 20 Minuten
                disabled: Uitgeschakeld
        compactBuildingInfo:
            title: Compacte gebouwinformatie
            description: Informatie weergeven bij gebouwen wordt beperkt tot alleen hun
                'ratios'. Anders zie je een beschrijving en een afbeelding.
        disableCutDeleteWarnings:
            title: Schakel knip/verwijder waarschuwingen uit
            description: Schakelt de waarschuwing uit die wordt weergegeven wanneer je meer
                dan 100 dingen probeert te knippen/verwijderen.
        enableColorBlindHelper:
            title: Kleurenblindmodus
            description: Schakelt verschillende hulpmiddelen in zodat je het spel alsnog
                kunt spelen wanneer je kleurenblind bent.
        rotationByBuilding:
            title: Rotatie per type gebouw
            description: Elk type gebouw onthoudt apart de rotatie waarin je het voor het
                laatst geplaatst hebt. Dit kan handig zijn wanneer je vaak
                tussen verschillende soorten gebouwen wisselt.
        soundVolume:
            title: Geluidsvolume
            description: Stel het volume voor geluidseffecten in.
        musicVolume:
            title: Muziekvolume
            description: Stel het volume voor muziek in.
        lowQualityMapResources:
            title: Lage kwaliteit van resources
            description: Versimpeldde resources op de wereld wanneer ingezoomd om de
                performance te verbeteren. Het lijkt ook opgeruimder, dus
                probeer het zelf een keertje uit!
        disableTileGrid:
            title: Zet Grid uit
            description: Door de grid uit te zetten krijgt het spel een betere performance.
                Het zorgt er ook voor dat het spel er opgeruimder uit ziet!
        clearCursorOnDeleteWhilePlacing:
            title: Verwijder cursor met rechtermuisknop
            description: Standaard aan, Stopt met het plaatsen van gebouwen door te klikken
                op de rechtermuisknop. Als deze instelling uit staat kunnen
                gebouwen verwijderd worden tijdens het plaatsen door te klikken
                op de rechtermuisknop.
        lowQualityTextures:
            title: Lage kwaliteit
            description: Gebruikt een lage kwaliteit voor meer performance. Het spel ziet er
                wel niet meer mooi uit!
        displayChunkBorders:
            title: Toon gebied omlijning
            description: Het spel is verdeeld in gebieden van 16x16 tegels. Als deze
                instelling is ingeschakeld, zijn de lijnen hiervan zichtbaar.
        pickMinerOnPatch:
            title: Selecteer ontginner boven resource vakje
            description: Standaard aan. Selecteerd automatisch de ontginner wanneer de muis
                met de pipet boven het vakje van een resource staat.
        simplifiedBelts:
            title: Versimpelde lopende banden
            description: Toont geen items op de band tenzij je over de lopende band beweegt
                met je muis. De functie wordt niet aangeraden tenzij het qua
                performance echt niet anders kan!
        enableMousePan:
            title: Schakel bewegen met muis in
            description: Schakel deze functie in om met je muis het veld te kunnen bewegen.
                Plaats de cursor boven, rechts, links of onder om daar naartoe
                te bewegen.
        zoomToCursor:
            title: Zoom naar de Muis
            description: "Wanneer geactiveert: de zoom zal gebeuren in de richting van je
                muispositie, anders in het midden van het scherm."
        mapResourcesScale:
            title: Kaartbronnen schaal
            description: Controleert de grote van de vormen op het map overzicht (wanneer je
                uitzoomt).
    rangeSliderPercentage: <amount> %
keybindings:
    title: Sneltoetsen
    hint: "Tip: Maak gebruik van CTRL, SHIFT en ALT! Hiermee kun je dingen anders en
        gemakkelijker plaatsen."
    resetKeybindings: Reset sneltoetsen
    categoryLabels:
        general: Applicatie
        ingame: Spel
        navigation: Navigeren
        placement: Plaatsen
        massSelect: Massaselectie
        buildings: Gebouwen
        placementModifiers: Plaatsingsaanpassingen
    mappings:
        confirm: Bevestig
        back: Terug
        mapMoveUp: Beweeg omhoog
        mapMoveRight: Beweeg naar rechts
        mapMoveDown: Beweeg omlaag
        mapMoveLeft: Beweeg naar links
        centerMap: Ga naar het midden van het speelveld
        mapZoomIn: Zoom in
        mapZoomOut: Zoom uit
        createMarker: Plaats een markering
        menuOpenShop: Upgrades
        menuOpenStats: Statistieken
        toggleHud: Schakel HUD
        toggleFPSInfo: Schakel FPS en Debug Info
        belt: Lopende Band
        underground_belt: Tunnel
        miner: Ontginner
        cutter: Knipper
        rotater: Roteerder
        stacker: Stapelaar
        mixer: Kleurenmenger
        painter: Verver
        trash: Vuilnisbak
        rotateWhilePlacing: Roteren
        rotateInverseModifier: "Aanpassing: Roteer tegen de klok in"
        cycleBuildingVariants: Wissel tussen varianten
        confirmMassDelete: Bevestig massaal verwijderen
        cycleBuildings: Wissel tussen gebouwen
        massSelectStart: Klik en sleep voor selecteren
        massSelectSelectMultiple: Selecteer meerdere gebieden
        massSelectCopy: Kopieer selectie
        placementDisableAutoOrientation: Schakel automatisch draaien uit
        placeMultiple: Blijf in plaatsmodus
        placeInverse: Omkeren richting lopende band
        pasteLastBlueprint: Plak laatst gekopiëerde blauwdruk
        massSelectCut: Knip geselecteerd gebied
        exportScreenshot: Exporteer volledige basis als afbeelding
        mapMoveFaster: Beweeg sneller
        lockBeltDirection: Schakel lopende band-planner in
        switchDirectionLockSide: "Planner: Wissel van richting"
        pipette: Pipet
        menuClose: Sluit Menu
        switchLayers: Lagen omwisselen
        wire: Energiekabel
        balancer: Balancer
        storage: Opslag
        constant_signal: Constant Signaal
        logic_gate: Logische poort
        lever: Schakelaar (regulier)
        filter: Filter
        wire_tunnel: Kabel kruising
        display: Scherm
        reader: Lopende band lezer
        virtual_processor: Virtuele Snijder
        transistor: Transistor
        analyzer: Vorm Analyse
        comparator: Vergelijk
        item_producer: Item Producent (Sandbox)
        copyWireValue: "Kabels: Kopieer waarde onder cursor"
about:
    title: Over dit spel
    body: >-
        Dit spel is open source en ontwikkeld door <a
        href="https://github.com/tobspr" target="_blank">Tobias Springer</a>
        (dit ben ik).<br><br>

        Als je ook bij wil dragen, ga dan naar <a href="<githublink>" target="_blank">shapez.io op github</a>.<br><br>

        Dit spel was niet mogelijk geweest zonder de geweldige Discord community rondom mijn spellen - Je zou eens lid moeten worden van de <a href="<discordlink>" target="_blank">Discord server</a> (engelstalig)!<br><br>

        De muziek is gemaakt door <a href="https://soundcloud.com/pettersumelius" target="_blank">Peppsen</a> - Hij is geweldig.<br><br>

        Tot slot wil ik mijn beste vriend <a href="https://github.com/niklas-dahl" target="_blank">Niklas</a> bedanken - Zonder onze factorio-sessies zou dit spel nooit bestaan hebben.
changelog:
    title: Changelog
demo:
    features:
        restoringGames: Savegames terughalen
        importingGames: Savegames importeren
        oneGameLimit: Gelimiteerd tot één savegame
        customizeKeybindings: Aangepaste sneltoetsen
        exportingBase: Exporteer volledige basis als afbeelding
    settingNotAvailable: Niet beschikbaar in de demo.
tips:
    - De hub accepteert elke vorm van invoer, niet alleen de huidige vorm!
    - Zorg ervoor dat uw fabrieken modulair zijn - het loont!
    - Bouw niet te dicht bij de hub, anders wordt het een enorme chaos!
    - Als het stapelen niet werkt, probeer dan de ingangen om te wisselen.
    - U kunt de richting van de lopende band planner wijzigen door op <b>R</b>
      te drukken.
    - Door <b> CTRL </b> ingedrukt te houden, kunnen lopende banden worden
      gesleept zonder automatische oriëntatie.
    - Verhoudingen blijven hetzelfde, zolang alle upgrades zich op hetzelfde
      niveau bevinden.
    - Opeenvolgende uitvoering is efficiënter dan parallele uitvoering.
    - Je ontgrendelt later in het spel meer varianten van gebouwen!
    - U kunt <b>T</b> gebruiken om tussen verschillende varianten te schakelen.
    - Symmetrie is de sleutel!
    - Je kunt verschillende tunnels weven.
    - Probeer compacte fabrieken te bouwen - het loont!
    - De schilder heeft een gespiegelde variant die u kunt selecteren met
      <b>T</b>
    - Met de juiste bouwverhoudingen wordt de efficiëntie gemaximaliseerd.
    - Op het maximale niveau vullen 5 ontginners een enkele band.
    - Vergeet tunnels niet!
    - U hoeft de items niet gelijkmatig te verdelen voor volledige efficiëntie.
    - Als u <b>SHIFT</b> ingedrukt houdt tijdens het bouwen van lopende banden,
      wordt de planner geactiveerd, zodat je gemakkelijk lange rijen kunt
      plaatsen.
    - Snijders snijden altijd verticaal, ongeacht hun oriëntatie.
    - Meng alle drie de kleuren om wit te krijgen.
    - De opslagbuffer geeft prioriteit aan de eerste uitvoer.
    - Investeer tijd om herhaalbare ontwerpen te maken - het is het waard!
    - Door <b>SHIFT</b> ingedrukt te houden, kunnen meerdere gebouwen worden
      geplaatst.
    - U kunt <b>ALT</b> ingedrukt houden om de richting van de geplaatste banden
      om te keren.
    - Efficiëntie is de sleutel!
    - Vormontginningen die verder van de hub verwijderd zijn, zijn complexer.
    - Machines hebben een beperkte snelheid, verdeel ze voor maximale
      efficiëntie.
    - Gebruik verdelers om uw efficiëntie te maximaliseren.
    - Organisatie is belangrijk. Probeer de transportbanden niet te veel over te
      steken.
    - Plan van tevoren, anders wordt het een enorme chaos!
    - Verwijder uw oude fabrieken niet! Je hebt ze nodig om upgrades te
      ontgrendelen.
    - Probeer in je eentje level 20 te verslaan voordat je hulp zoekt!
    - Maak de dingen niet ingewikkeld, probeer eenvoudig te blijven en u zult
      ver komen.
    - Mogelijk moet u later in het spel fabrieken hergebruiken. Plan uw
      fabrieken zodat ze herbruikbaar zijn.
    - Soms kunt u een gewenste vorm op de kaart vinden zonder deze met
      stapelaars te maken.
    - Volle windmolens / vuurwielen kunnen nooit op natuurlijke wijze spawnen.
    - Kleur uw vormen voordat u ze snijdt voor maximale efficiëntie.
    - Bij modules is ruimte slechts een beleving; een zorg voor sterfelijke
      mannen.
    - Maak een aparte blueprint fabriek. Ze zijn belangrijk voor modules.
    - Bekijk de kleurenmixer eens wat beter, en uw vragen worden beantwoord.
    - Gebruik <b>CTRL</b> + klik om een gebied te selecteren.
    - Te dicht bij de hub bouwen kan latere projecten in de weg staan.
    - Het speldpictogram naast elke vorm in de upgradelijst zet deze vast op het
      scherm.
    - Meng alle primaire kleuren door elkaar om wit te maken!
    - Je hebt een oneindige kaart, verkramp je fabriek niet, breid uit!
    - Probeer ook Factorio! Het is mijn favoriete spel.
    - De quad-snijder snijdt met de klok mee vanaf de rechterbovenhoek!
    - Je kunt je savegames downloaden in het hoofdmenu!
    - Deze game heeft veel handige sneltoetsen! Bekijk zeker de
      instellingenpagina.
    - Deze game heeft veel instellingen, bekijk ze zeker!
    - De markering naar uw hub heeft een klein kompas om de richting aan te
      geven!
    - Om de banden leeg te maken, knipt u het gebied af en plakt u het op
      dezelfde locatie.
    - Druk op F4 om uw FPS en Tick Rate weer te geven.
    - Druk twee keer op F4 om de tegel van je muis en camera weer te geven.
    - U kunt aan de linkerkant op een vastgezette vorm klikken om deze los te
      maken.<|MERGE_RESOLUTION|>--- conflicted
+++ resolved
@@ -205,8 +205,6 @@
     renameSavegame:
         title: Hernoem opgeslagen spel
         desc: Geef je opgeslagen spel een nieuwe naam.
-<<<<<<< HEAD
-=======
     tutorialVideoAvailable:
         title: Tutorial Beschikbaar
         desc: Er is een tutorial video beschikbaar voor dit level! Zou je het willen bekijken?
@@ -214,7 +212,6 @@
         title: Tutorial Available
         desc: Er is een tutorial beschikbaar voor dit level, maar het is alleen
             beschikbaar in het Engels. Zou je het toch graag kijken?
->>>>>>> 455ef08f
 ingame:
     keybindingsOverlay:
         moveMap: Beweeg speelveld
@@ -310,8 +307,6 @@
                 en lopende banden om het doel sneller te behalen.<br><br>Tip:
                 Houd <strong>SHIFT</strong> ingedrukt om meerdere ontginners te
                 plaatsen en gebruik <strong>R</strong> om ze te draaien."
-<<<<<<< HEAD
-=======
             2_1_place_cutter: "Plaats nu een <strong>Knipper</strong> om de cirkels in twee te knippen
                 halves!<br><br> PS: De knipper knipt altijd van <strong>boven naar
                 onder</strong> ongeacht zijn oriëntatie."
@@ -336,7 +331,6 @@
             21_4_press_button: "Druk op de schakelaar om het een <strong>Juist signaal door
                 te geven</strong> en de verver te activeren.<br><br> PS: Je
                 moet niet alle inputs verbinden! Probeer er eens 2."
->>>>>>> 455ef08f
     colors:
         red: Rood
         green: Groen
@@ -740,14 +734,6 @@
             spelen.<br><br> Wat je ook kiest, onthoud dat je plezier hoort te hebben!
     reward_wires_painter_and_levers:
         title: Wires & Quad Painter
-<<<<<<< HEAD
-        desc: "You just unlocked the <strong>Wires Layer</strong>: It is a separate
-            layer on top of the regular layer and introduces a lot of new
-            mechanics!<br><br> For the beginning I unlocked you the <strong>Quad
-            Painter</strong> - Connect the slots you would like to paint with on
-            the wires layer!<br><br> To switch to the wires layer, press
-            <strong>E</strong>."
-=======
         desc: "Je hebt juist de <strong>draden laag</strong> ontgrendeld: Het is een aparte
             laag boven op de huidige laag en introduceert heel veel nieuwe
             manieren om te spelen!<br><br> Voor het begin heb ik voor jou de <strong>Quad
@@ -755,7 +741,6 @@
             de draden laag!<br><br> Om over te schakelen naar de draden laag, Duw op
             <strong>E</strong>. <br><br> PS: <strong>Zet hints aan</strong> in
             de instellingen om de draden tutorial te activeren!"
->>>>>>> 455ef08f
     reward_filter:
         title: Item Filter
         desc: Je hebt de <strong>Item Filter</strong> vrijgespeeld! Items worden naar
