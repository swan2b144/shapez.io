steamPage:
    shortText: shapez.io é um jogo cujo objetivo é construir fábricas para
        automatizar a criação e fusão de formas geométricas cada vez mais
        complexas num mapa infinito.
    discordLinkShort: Discord Oficial
    intro: >-
        Shapez.io é um jogo relaxante onde tens de construir fábricas para
        autumatizar a produção de formas geométricas.

        Com o aumento do nível, as formas começam a ser cada vez mais e mais complexas, e tu terás de te expandir num mapa infinito.

        E como se isso não fosse suficiente, tu também terás de produzir de forma exponencial para satisfazeres as tuas necessidades - a única coisa que ajuda é aumentar!

        Embora no inicio apenas tenhas de processar formas,  mais tarde, vais ter de as colorir - para isto terás de extrair e misturar cores!

        Comprar o jogo na Steam dar-te-á acesso à versão completa, mas também podes jogar a versão demo em shapez.io primeiro e decidir mais tarde!
    title_advantages: Vantagens da versão completa
    advantages:
        - <b>12 Novos Níveis</b> para um total de 26 Níves
        - <b>18 Novas Construções</b> para uma fábrica totalmente automatizada!
        - <b>20 Níveis de Melhoria</b> para muitas horas de diversão!
        - <b>Atualização de Fios</b> para uma dimensão totalmente nova!
        - <b>Modo escuro</b>!
        - Savegames ilimitados
        - Marcos ilimitados
        - Ajuda-me! ❤️
    title_future: Conteúdo Planeado
    planned:
        - Biblioteca Blueprint (Exclusivo na versão Completa)
        - Conquistas na Steam
        - Modo Puzzle
        - Minimapa
        - Modos
        - Modo Sandbox
        - ... e Muito Mais!
    title_open_source: Este jogo é open source (código aberto)!
    title_links: Links
    links:
        discord: Discord Oficial
        roadmap: Roteiro de desenvolvimento
        subreddit: Subreddit
        source_code: Código Fonte (GitHub)
        translate: Ajuda a Traduzir
    text_open_source: >-
        Qualquer um pode contribuir, estou ativamente envolvido na comunidade e
        tento ver todas as sugestões e ter em consideração o feedback recebido
        assim que possível.

        Segue o meu trello board para veres todo o roteiro de desenvolvimento!
global:
    loading: A Carregar
    error: Erro
    thousandsDivider: ","
    decimalSeparator: .
    suffix:
        thousands: k
        millions: M
        billions: B
        trillions: T
    infinite: inf
    time:
        oneSecondAgo: há um segundo
        xSecondsAgo: há <x> segundos
        oneMinuteAgo: há um minuto
        xMinutesAgo: há <x> minutos
        oneHourAgo: há uma hora
        xHoursAgo: há <x> horas
        oneDayAgo: há um dia
        xDaysAgo: há <x> dias
        secondsShort: <seconds>s
        minutesAndSecondsShort: <minutes>m <seconds>s
        hoursAndMinutesShort: <hours>h <minutes>m
        xMinutes: <x> minutos
    keys:
        tab: TAB
        control: CTRL
        alt: ALT
        escape: ESC
        shift: SHIFT
        space: SPACE
demoBanners:
    title: Versão Demo
    intro: Compra a versão completa para desbloqueares todas as funcionalidades!
mainMenu:
    play: Jogar
    changelog: Changelog
    importSavegame: Importar
    openSourceHint: Este jogo é código aberto!
    discordLink: Discord oficial
    helpTranslate: Ajuda a traduzir!
    browserWarning: Desculpa, mas este jogo parece correr mais lentamente no teu
        navegador! Compra o jogo completo ou baixa o chrome para melhorares a
        tua experiência.
    savegameLevel: Nível <x>
    savegameLevelUnknown: Nível desconhecido
    continue: Continuar
    newGame: Novo Jogo
    madeBy: Criado por <author-link>
    subreddit: Reddit
    savegameUnnamed: Sem Nome
dialogs:
    buttons:
        ok: OK
        delete: Apagar
        cancel: Cancelar
        later: Mais tarde
        restart: Recomeçar
        reset: Resetar
        getStandalone: Compra o jogo completo
        deleteGame: Eu sei o que faço
        viewUpdate: Ver Update
        showUpgrades: Mostrar Upgrades
        showKeybindings: Mostrar Atalhos
    importSavegameError:
        title: Erro de importação
        text: "Erro ao importar o teu savegame:"
    importSavegameSuccess:
        title: Savegame importado
        text: O teu savegame foi importado com sucesso.
    gameLoadFailure:
        title: O jogo está em baixo
        text: "Erro ao carregar o teu savegame:"
    confirmSavegameDelete:
        title: Confirmar eliminação
        text: Tens a certeza que queres apagar o seguinte jogo?<br><br> '<savegameName>'
            no nível <savegameLevel><br><br> Isto não pode ser desfeito!
    savegameDeletionError:
        title: Erro de eliminação
        text: "Erro ao eliminar o teu savegame:"
    restartRequired:
        title: Necessário reiniciar
        text: Precisas de reiniciar o jogo para aplicar as mudanças.
    editKeybinding:
        title: Mudar Atalhos
        desc: Pressiona a tecla ou botão do rato que pretendes definir, ou Escape para
            cancelar.
    resetKeybindingsConfirmation:
        title: Resetar Atalhos
        desc: Isto irá resetar todos os Atalhos para os seus valores pré-definidos.
            Confirma por favor.
    keybindingsResetOk:
        title: Atalhos resetados
        desc: Os Atalhos foram resetados para os respetivos valores pré-definidos!
    featureRestriction:
        title: Versão Demo
        desc: Tentaste aceder a uma funcionalidade (<feature>) que não está disponivel
            no Demo. Considera adquirir o jogo completo para a melhor
            experiência do jogo!
    oneSavegameLimit:
        title: Savegames limitados
        desc: Apenas podes ter um savegame de cada vez na versão Demo. Por favor remove
            o savegame existente ou adquire a versão completa!
    updateSummary:
        title: Nova atualização!
        desc: "Aqui estão as mudanças desde a última vez que jogaste:"
    upgradesIntroduction:
        title: Desbloqueia upgrades
        desc: Todas as formas geométricas que produzes podem ser usadas para desbloquear
            upgrades - <strong>Não destruas as tuas fábricas antigas!</strong> A
            aba dos upgrades pode ser encontrada no canto superior direito do
            ecrã.
    massDeleteConfirm:
        title: Confirmar eliminação
        desc: Estás a apagar muitas construções, (<count> para ser exato)! Tens a
            certeza?
    blueprintsNotUnlocked:
        title: Ainda não está desbloqueado
        desc: Os Projetos ainda não foram desbloqueados! Completa mais níveis para os
            desbloquear.
    keybindingsIntroduction:
        title: Atalhos úteis
        desc: "Este jogo tem vários Atalhos que tornarão mais fácil a construção de
            grandes fábricas. Aqui estão alguns, mas <strong>verifica os
            restantes Atalhos</strong>!<br><br> <code
            class='keybinding'>CTRL</code> + Drag: Seleciona a área para copiar
            / eliminar.<br> <code class='keybinding'>SHIFT</code>: Mantém
            pressionado para colocar várias construções.<br> <code
            class='keybinding'>ALT</code>: Inverte as posições.<br>"
    createMarker:
        title: Novo Marco
        desc: Dá-lhe um nome com significado, também poderás adicionar um
            <strong>pequeno código</strong> de uma forma. (Pode ser gerado
            <link>aqui</link>)
        titleEdit: Editar Marco
    markerDemoLimit:
        desc: Apenas podes criar dois marcos na versão Demo. Adquire o jogo completo
            para colocar marcos infinitos!
    massCutConfirm:
        title: Confirmar corte
        desc: Estás a cortar muitas construções (<count> para ser exato)! Tens a
            certeza?
    exportScreenshotWarning:
        title: Exportar captura de ecrã
        desc: Tu estás a pedir pra exportar a tua base como uma captura de ecrã. Por
            favor tem em atenção que isto pode ser um pouco lento para uma base
            muito grande até mesmo bloquear o teu jogo!
    massCutInsufficientConfirm:
        title: Confirma o corte
        desc: Não consegues pagar para colar esta área! Tens a certeza que pretendes
            cortá-la?
    editSignal:
        title: Define o Sinal
        descItems: "Escolhe um item pre-definido:"
        descShortKey: ... ou insere o <strong>pequeno código</strong> de uma forma (Pode
            ser gerado <link>aqui</link>)
    renameSavegame:
        title: Renomear Savegame
        desc: Podes renomear o teu savegame aqui.
<<<<<<< HEAD
=======
    tutorialVideoAvailable:
        title: Tutorial Disponível
        desc: Existe um vídeo de tutorial disponível para este nível! Gostarias de
            o ver?
    tutorialVideoAvailableForeignLanguage:
        title: Tutorial Disponível
        desc: Existe um vídeo de tutorial disponível para este nível, mas apenas
            está disponível em Inglês. Gostarias de o ver?
>>>>>>> 455ef08f
ingame:
    keybindingsOverlay:
        moveMap: Mover
        selectBuildings: Selecionar área
        stopPlacement: Cancelar
        rotateBuilding: Rodar construção
        placeMultiple: Colocar vários
        reverseOrientation: Reverter orientação
        disableAutoOrientation: Desligar orientação automática
        toggleHud: Ligar/Desligar HUD
        placeBuilding: Colocar construção
        createMarker: Criar marco
        delete: Destruir
        pasteLastBlueprint: Colar o último blueprint
        lockBeltDirection: Ativa o planeamento de tapetes
        plannerSwitchSide: Lado de rotação do planeamento
        cutSelection: Cortar
        copySelection: Copiar
        clearSelection: Cancelar
        pipette: Pipeta
        switchLayers: Troca de camadas
    buildingPlacement:
        cycleBuildingVariants: Pressionar <key> para obter variações.
        hotkeyLabel: "Atalho: <key>"
        infoTexts:
            speed: Velocidade
            range: Alcance
            storage: Armazenamento
            oneItemPerSecond: 1 item / segundo
            itemsPerSecond: <x> itens / s
            itemsPerSecondDouble: (x2)
            tiles: <x> telas
    levelCompleteNotification:
        levelTitle: Nível <level>
        completed: Completo
        unlockText: <reward> desbloqueado!
        buttonNextLevel: Próximo nível
    notifications:
        newUpgrade: Está disponível um novo upgrade!
        gameSaved: O teu jogo foi guardado.
        freeplayLevelComplete: Level <level> has been completed!
    shop:
        title: Upgrades
        buttonUnlock: Upgrade
        tier: Nível <x>
        maximumLevel: NÍVEL MÁXIMO (Velocidade x<currentMult>)
    statistics:
        title: Estatísticas
        dataSources:
            stored:
                title: Armazenado
                description: Formas geométricas armazenadas no edifício central.
            produced:
                title: Produzido
                description: Formas geométricas que toda a fábrica produz, incluindo produtos
                    intermédios.
            delivered:
                title: Entregue
                description: Formas geométricas entregues no edifício central.
        noShapesProduced: Não foram ainda produzidas formas geométricas.
        shapesDisplayUnits:
            second: <shapes> / s
            minute: <shapes> / m
            hour: <shapes> / h
    settingsMenu:
        playtime: Tempo de jogo
        buildingsPlaced: Construções
        beltsPlaced: Tapetes rolantes
    tutorialHints:
        title: Precisas de ajuda?
        showHint: Mostrar dica
        hideHint: Fechar
    blueprintPlacer:
        cost: Preço
    waypoints:
        waypoints: Marcos
        hub: Edifício Central
        description: Carrega com o botão esquerdo num marco para saltar, botão direito
            para o eliminar.<br><br>Pressiona <keybinding> para criar um marco
            na vista atual, ou <strong>botão direito</strong> para criar um
            marco no local selecionado.
        creationSuccessNotification: Marco criado com sucesso.
    interactiveTutorial:
        title: Tutorial
        hints:
            1_1_extractor: Coloca um <strong>extrator</strong> em cima da <strong>forma
                circular</strong> para extraí-la!
            1_2_conveyor: "Liga o extrator a um <strong>tapete rolante</strong> em direção
                ao Edifício Central!<br><br>Dica: <strong>Clica e
                arrasta</strong> o tapete com o rato!"
            1_3_expand: "Isto <strong>NÃO</strong> é um jogo idle! Constrói mais extratores
                e tapetes para atingir o objetivo mais rapidamente.<br><br>Dica:
                Pressiona <strong>SHIFT</strong> para colocar vários extratores,
                e usa <strong>R</strong> para os rodar."
<<<<<<< HEAD
=======
            2_1_place_cutter: "Agora coloca um <strong>Cortador</strong> para cortares os circulos
                em duas metades!<br><br> PS: O cortador corta sempre <strong>de cima para
                baixo</strong> independentemente da sua orientação"
            2_2_place_trash: O cortador pode <strong>encravar e parar</strong>!<br><br> Usa
                um <strong>lixo</strong> para de livrares do atual (!) não
                é necessário desperdício.
            2_3_more_cutters: "Bom trabalho! Agora coloca<strong>mais 2 cortadores</strong> para acelerades
                este progresso lento!<br><br> PS: Usa os <strong>atalhos
                0-9</strong> para acederes às contruções mais rapidamente!"
            3_1_rectangles: "Agora vamos extrair alguns retângulos! <strong>Constrói 4
                extratores</strong> e conecta-os ao edifício central.<br><br> PS:
                Pressiona <strong>SHIFT</strong> enquanto arrastas um tapete rolante
                para ativares o planeador de tapetes!"
            21_1_place_quad_painter: Coloca o <strong>pintor quádruplo</strong> e arranja alguns
                <strong>círculos</strong>, cores <strong>branca</strong> e
                <strong>vermelha</strong>!
            21_2_switch_to_wires: Troca para a camada de fios pressionando
                <strong>E</strong>!<br><br> A seguir <strong>conecta todas as quatro
                entradas</strong> do pintor com fios!
            21_3_place_button: Fantástico! Agora coloca o <strong>Interruptor</strong> e conecta-o
                com os fios!
            21_4_press_button: "Pressiona o interruptor para que ele <strong>emita um
                sinal verdadeiro</strong>, isso irá ativar o pintor.<br><br> PS: Tu
                não tens de conectar todas as entradas! Tenta conectar apenas duas."
>>>>>>> 455ef08f
    colors:
        red: Vermelho
        green: Verde
        blue: Azul
        yellow: Amarelo
        purple: Roxo
        cyan: Ciano
        white: Branco
        uncolored: Sem cor
        black: Preto
    shapeViewer:
        title: Camadas
        empty: Vazio
        copyKey: Chave de cópia
    connectedMiners:
        one_miner: 1 Extrator
        n_miners: <amount> Extratores
        limited_items: Limite de <max_throughput>
    watermark:
        title: Versão Demo
        desc: Clica aqui para veres as vantagens da versão na Steam!
        get_on_steam: Compra na Steam
    standaloneAdvantages:
        title: Obtém a versão completa!
        no_thanks: Não, obrigado!
        points:
            levels:
                title: 12 Novos Níveis
                desc: Para um total de 26 Níveis!
            buildings:
                title: 18 Novas contruções
                desc: Para uma fábrica totalmente automatizada!
            savegames:
                title: Savegames ∞
                desc: Tantos quanto o teu corção desejar!
            upgrades:
                title: 20 Níveis de melhoria
                desc: Nesta versão demo apenas tens 5!
            markers:
                title: Marcos ∞
                desc: Nunca te percas na tua Fábrica!
            wires:
                title: Fios
                desc: Uma dimensão totalmente nova!!
            darkmode:
                title: Modo Escuro
                desc: Não magoes os teus olhos!
            support:
                title: Ajuda-me
                desc: Eu desenvolvo este jogo no meu tempo livre!
shopUpgrades:
    belt:
        name: Tapetes, Distribuidores e Túneis
        description: Velocidade x<currentMult> → x<newMult>
    miner:
        name: Extração
        description: Velocidade x<currentMult> → x<newMult>
    processors:
        name: Corte, Rotação e Montagem
        description: Velocidade x<currentMult> → x<newMult>
    painting:
        name: Mistura e Pintura
        description: Velocidade x<currentMult> → x<newMult>
buildings:
    belt:
        default:
            name: Tapete Rolante
            description: Transporta itens. Mantém pressionado e arrasta para colocar vários.
    miner:
        default:
            name: Extrator
            description: Coloca em cima de uma forma geométrica para extraí-la.
        chainable:
            name: Extrator (Série)
            description: Coloca em cima de uma forma geométrica para extraí-la. Pode ser
                colocado em série.
    underground_belt:
        default:
            name: Túnel
            description: Permite transportar recursos por baixo de construções e tapetes.
        tier2:
            name: Túnel Nível II
            description: Permite transportar recursos por baixo de construções e tapetes.
    cutter:
        default:
            name: Cortador
            description: Corta as formas, de cima para baixo, em duas partes. <strong>Se
                apenas usares uma parte, destrói a outra para não encravar a
                produção!</strong>
        quad:
            name: Cortador (Quád)
            description: Corta as formas geométricas em quatro partes. <strong>Se apenas
                usares uma parte, destrói as outras partes para não encravar a
                produção!</strong>
    rotater:
        default:
            name: Rodar
            description: Roda as formas 90º no sentido dos ponteiros do relógio.
        ccw:
            name: Rodar (CCW)
            description: Roda as formas 90º no sentido contrário ao dos ponteiros do
                relógio.
        rotate180:
            name: Rodar (180º)
            description: Roda as formas 180º.
    stacker:
        default:
            name: Empilhador
            description: Empilha dois itens. Se não podem ser empilhados, o item da direita
                será colocado em cima do item da esquerda.
    mixer:
        default:
            name: Misturador de cor
            description: Mistura duas cores através de mistura aditiva.
    painter:
        default:
            name: Pintor
            description: Pinta a forma geométrica da entrada esquerda com a cor da entrada
                superior.
        double:
            name: Pintor (Duplo)
            description: Pinta as formas geométricas das entradas esquerdas com a cor da
                entrada superior.
        quad:
            name: Pintor (Quádruplo)
            description: Permite colorir cada quadrante da forma individualmente. Apenas
                entradas com um <strong>sinal verdadeira</strong> na camada de
                fios irá ser pintada!
        mirrored:
            name: Pintor
            description: Pinta a forma geométrica da entrada esquerda com a cor da entrada
                superior.
    trash:
        default:
            name: Lixo
            description: Aceita entradas de todos os lados e destrói-os. Para sempre.
    hub:
        deliver: Entrega
        toUnlock: para desbloquear
        levelShortcut: NVL
        endOfDemo: Fim do Demo
    wire:
        default:
            name: Fio Elétrico
            description: Tranfere sinais, que podem ser itens, cores ou um sinal binário (1
                ou 0). Fios de cores diferestes não se conectam.
        second:
            name: Fio Elétrico
            description: Tranfere sinais, que podem ser itens, cores ou um sinal binário (1
                ou 0). Fios de cores diferestes não se conectam.
    balancer:
        default:
            name: Distribuidor
            description: Multifunções - Distribui igualmente todas as entradas por todas as
                saídas.
        merger:
            name: Misturador (comp.)
            description: Junta dois tapetes rolantes num só.
        merger-inverse:
            name: Misturador (comp.)
            description: Junta dois tapetes rolantes num só.
        splitter:
            name: Divisor (compacto)
            description: Divide um tapete rolante em dois.
        splitter-inverse:
            name: Divisor (compacto)
            description: Divide um tapete rolante em dois.
    storage:
        default:
            name: Armazém
            description: Armazena itens em excesso, até uma determinada capacidade. Dá
                prioridade à saída da esquerda e pode ser usado como uma porta
                de transbordo.
    wire_tunnel:
        default:
            name: Túnel de Fios
            description: Permite que dois fios cruzem sem conectarem-se um ao outro.
    constant_signal:
        default:
            name: Sinal Constante
            description: Emite um sinal constante , que pode ser uma forma, cor ou um sinal
                binário (1 ou 0).
    lever:
        default:
            name: Interruptor
            description: Pode emitir alternadamente um sinal binário (1 ou 0) na camada de
                fios, que pode posteriormente ser usado, por exemplo, num filtro
                de itens.
    logic_gate:
        default:
            name: Portão AND
            description: 'Emite um sinal binário "1" se ambas as entradas forem verdadeiras.
                (Verdadeiro significa: forma, cor ou sinal binário "1")'
        not:
            name: Portão NOT
            description: 'Emite um sinal binário "1" se a entrada não for verdadeira.
                (Verdadeiro significa: forma, cor ou sinal binário "1")'
        xor:
            name: Portão XOR
            description: 'Emite um sinal binário "1" se uma das entradas for verdadeira, mas
                não as duas. (Verdadeiro significa: forma, cor ou sinal binário
                "1")'
        or:
            name: Portão OR
            description: 'Emite um sinal binário "1" se uma entrada é verdadeira.
                (Verdadeiro significa: forma, cor ou sinal binário "1")'
    transistor:
        default:
            name: Transístor
            description: Encaminha a entrada inferior se a entrada lateral for verdade (uma
                forma, cor ou "1").
        mirrored:
            name: Transístor
            description: Encaminha a entrada inferior se a entrada lateral for verdade (uma
                forma, cor ou "1").
    filter:
        default:
            name: Filtro de Itens
            description: Conecta um sinal que irá encaminhar todos os itens correspondentes
                para o topo e os restantes para a direita. Também pode ser
                controlado com sinais binários.
    display:
        default:
            name: Visor
            description: Conecta um sinal para mostrar no Visor - Pode ser uma forma, cor ou
                um sinal binário.
    reader:
        default:
            name: Leitor de Tapete
            description: Permite medir a passagem média de itens no tapete. Fornece o último
                item lido na camada de fios (quando desbloqueada).
    analyzer:
        default:
            name: Analizador de Forma
            description: Analiza o quadrante superior direito da camada mais baixa da forma
                e retorna a forma ou cor.
    comparator:
        default:
            name: Comparador
            description: Produz o sinal binário "1" se ambos os itens são exatamente iguais.
                Pode comparar formas, itens e sinais binários.
    virtual_processor:
        default:
            name: Cortador Virtual
            description: Virtualmente, corta as formas em duas metades.
        rotater:
            name: Rodador Virtual
            description: Virtualmente, roda a forma tanto no sentido horário quanto no
                anti-horário.
        unstacker:
            name: Desempilhador Virtual
            description: Virtualmente, remove a camada do topo para a saída da direita e o
                restante para a da esquerda.
        stacker:
            name: Empilhador Virtual
            description: Virtualmente empilhada a forma da direita em cima do item da
                esquerda.
        painter:
            name: Pintor Virtual
            description: Virtualmente, pinta a forma a forma da entrada de baixo com o item
                da entrada da direita.
    item_producer:
        default:
            name: Produtor de Itens
            description: Disponível apenas no modo sandbox, produz o sinal dado na camada de
                fios na camada normal.
storyRewards:
    reward_cutter_and_trash:
        title: Corte de formas
        desc: Acabaste de desbloquear o <strong>cortador</strong>, que corta as formas
            ao meio de cima para baixo <strong>independentemente da sua
            orientação</strong>!<br><br>Certefica-te de que te livras do
            desperdício, caso contrário <strong>irá encravar e parar</strong> -
            Para este propósito eu dei-te um <strong>lixo</strong>, que destrói
            tudo o que lá colocares!
    reward_rotater:
        title: Rotação
        desc: O <strong>Rodador</strong> foi desbloqueado! Ele roda as formas
            geométricas 90º no sentido dos ponteiros do relógio.
    reward_painter:
        title: Pintura
        desc: "O <strong>Pintor</strong> foi desbloqueado - Extrai alguns pigmentos
            coloridos (tal como fazes com as formas) e combina-os com uma forma
            no pintor para a colorir!<br><br>PS: Se fores daltónico, existe um
            <strong>modo daltónico</strong> nas definições!"
    reward_mixer:
        title: Mistura de Cores
        desc: O <strong>Misturador</strong> foi desbloqueado - Combina duas cores
            através de <strong>mistura aditiva</strong> com esta construção!
    reward_stacker:
        title: Combinador
        desc: Agora podes combinar formas geométricas com o <strong>Combinador</strong>!
            Ambas as entradas são combinados e, se puderem ser colocados
            lado-a-lado, serão <strong>fundidas</strong>. Caso contrário, a
            entrada da direita é <strong>empilhada em cima</strong> da da
            esquerda!
    reward_splitter:
        title: Divisor
        desc: Desbloqueaste o <strong>dvisor</strong> uma variante do
            <strong>distribuidor</strong> - Aceita uma entradae divide-a em
            duas!
    reward_tunnel:
        title: Túnel
        desc: O <strong>Túnel</strong> foi desbloqueado - Com ele podes passar itens
            através de tapetes e construções!
    reward_rotater_ccw:
        title: Rotação CCW
        desc: Desbloqueaste uma variante do <strong>Rodador</strong> - Permite rodar no
            sentido contrário ao dos ponteiros do relógio! Para construí-lo,
            seleciona o Rodador e <strong>pressiona 'T' para escolher as
            variantes</strong>!
    reward_miner_chainable:
        title: Extração em série
        desc: "Desbloqueaste o <strong>extrator em séire</strong>! Permite
            <strong>enviar os recursos</strong> para outros extratores, sendo
            assim permite uma extração de recursos mais eficiente!<br><br> PS: O
            extrator antigo já foi trocado na tua lista de construções!"
    reward_underground_belt_tier_2:
        title: Túnel Nível II
        desc: Desbloqueaste uma nova variante do <strong>Túnel</strong> - Tem um
            <strong>maior alcance</strong>, e podes interlaçar as duas variantes
            entre si!
    reward_cutter_quad:
        title: Corte quádruplo
        desc: Desbloqueaste a variante do <strong>Cortador</strong> - Permite cortar
            formas geométricas em <strong>quatro partes</strong> em vez de
            apenas duas!
    reward_painter_double:
        title: Pintura dupla
        desc: Desbloqueaste uma variante do <strong>Pintor</strong> - Funciona como um
            pintor normal mas processa <strong>duas formas ao mesmo
            tempo</strong> consumindo apenas uma cor em vez de duas!
    reward_storage:
        title: Armazém
        desc: Desbloqueaste uma variante do <strong>lixo</strong> - Permite armazenar
            itens, até uma determinada capacidade!<br><br> Dá prioridade à saída
            da esquerda e pode ser usado como uma <strong>porta de
            transbordo</strong>!
    reward_freeplay:
        title: Jogo livre
        desc: Conseguiste! Desbloqueaste o <strong>modo jogo livre</strong>! Isto
            significa que agora as formas são geradas
            <strong>aleatoriamente</strong>!<br><br> Como o edifício central vai
            precisar de uma <strong>taxa de rendimento</strong> a partir de
            agora, recomendo vivamente a contruires uma máquina que,
            automaticamente, entraga as formas pedidas!<br><br> O edifício
            central emite a forma pedida na camada de fios,sendo assim tudo o
            que tens a fazer é analiza-la e automaticamente configurares a tua
            fábrica baseada nisso.
    reward_blueprints:
        title: Projetos
        desc: Agora podes <strong>copiar e colar</strong> partes da tua fábrica!
            Seleciona uma área (Mantém pressionado CTRL e arrasta com o rato), e
            pressiona 'C' para copiar.<br><br>Colar não é
            <strong>gratuito</strong>, precisas de produzir <strong>formas
            projeto</strong> para o pagares! (Aquelas que acabaste de entregar).
    no_reward:
        title: Próximo nível
        desc: "Este nível não te deu nenhuma recompensa, mas o próximo dará! <br><br>
            PS: É melhor não destruires a tua fábrica atual - Precisarás de
            <strong>todas</strong> essas formas no futuro para
            <strong>desbloquear upgrades</strong>!"
    no_reward_freeplay:
        title: Próximo nível
        desc: Parabéns! Já agora, está planeado mais conteúdo para o jogo completo!
    reward_balancer:
        title: Distribuidor
        desc: The multifunctional <strong>balancer</strong> has been unlocked - It can
            be used to build bigger factories by <strong>splitting and merging
            items</strong> onto multiple belts!
    reward_merger:
        title: Misturador (compacto)
        desc: Desbloqueaste um <strong>misturador</strong>, uma variante do
            <strong>distribuidor</strong> - Aceita duas entradas e junta-as num
            só tapete rolante!
    reward_belt_reader:
        title: Leitor de Tapete
        desc: Desbloqueaste o <strong>leitor de tapete</strong>! Permite-te medires a
            passagem média de itens no tapete.<br><br>E espera por desbloqueares
            os fios - aí é que vão ser bastante úteis!
    reward_rotater_180:
        title: Rodar (180º)
        desc: Desbloqueaste o <strong>rodador</strong> de 180 graus! - Permite-te
            rodares formas 180 graus (Surpresa! :D)
    reward_display:
        title: Visor
        desc: "Desbloqueaste o <strong>Visor</strong> - Conecta um sinal na camada de
            fios para o visualizares!<br><br> PS: Reparaste que o leitor de
            tapete e o armazém emitem o último item lido por eles? tenta mostrar
            isso num visor!"
    reward_constant_signal:
        title: Sinal Constante
        desc: Desbloqueaste o <strong>sinal constante</strong> contruido na camada de
            fios! Isto é útil conectado com um <strong>filtro de itens</strong>
            por exemplo.<br><br> O sinal constante pode emitir uma
            <strong>forma</strong>, <strong>cor</strong> ou <strong>sinal
            binário</strong> (1 ou 0).
    reward_logic_gates:
        title: Portões Lógicos
        desc: Desbloqueaste os <strong>portões lógicos</strong>! N tens de te excitar
            com isto, mas é realmente super fixe!<br><br> Com estes portões
            agora podes realizar operações AND, OR, XOR and NOT.<br><br> Como um
            bónus anteriormente já de dei um <strong>transístor</strong>!
    reward_virtual_processing:
        title: Processamento Virtual
        desc: Acadei de te dar um monte de novas construções, que te vão permitir
            <strong>simular o processamento de formas</strong>!<br><br> Agora
            podes simular um cortador,um rodador, um empilhador e muito mais na
            camada de fios! Com isto, agora tens três opções para continuares o
            jogo:<br><br> - Construir uma <strong>máquina automática</strong>
            para criar qualquer forma possível pedida pelo Edifício Central
            (Reconmento-te a experimentares!).<br><br> - Contruir algo fixe com
            os fios.<br><br> - Continuar a jogar regularmente.<br><br>
            Independentemente da tua escolha, lembra-te de te divertires!
    reward_wires_painter_and_levers:
        title: Fios & Pintor Quádruplo
        desc: "Desbloquaste a <strong>Camada de Fios</strong>: É uma camada separada no
            topo da camada normal e introduz um monte de novas
            mecânicas!<br><br> Para o inicio eu dei-te o <strong>Pintor
<<<<<<< HEAD
            Quádruplo</strong> - Conecta as entradasque queres pintar na camada
            de fios!<br><br> Para trocares para a camada de fios, pressiona a
            tecla <strong>E</strong>."
=======
            Quádruplo</strong> - Conecta as entradas que queres pintar na camada
            de fios!<br><br> Para trocares para a camada de fios, pressiona a
            tecla <strong>E</strong>. <br><br> PS: <strong>Ativa as dicas</strong> nas
            definições para ativares o tutorial de fios!"
>>>>>>> 455ef08f
    reward_filter:
        title: Filtro de Itens
        desc: Desbloquaste o <strong>Filtro de Itens</strong>! Vai mandar itens ou para
            o topo ou para a saída da esquerda dependendo depending se são
            iguais ao sinal da camada de fios ou não.<br><br> Também podes
            passar um sinal binário (1 ou 0) para ativa-lo ou desativa-lo
            totalmente.
    reward_demo_end:
        title: Fim da Demo
        desc: Tu chegaste ao fim da versão demo!
settings:
    title: Definições
    categories:
        general: Geral
        userInterface: Interface de Utilizador
        advanced: Avançado
        performance: Performance
    versionBadges:
        dev: Desenvolvimento
        staging: Ensaio
        prod: Produção
    buildDate: Construido <at-date>
    labels:
        uiScale:
            title: Escala da interface
            description: Altera o tamanho da interface do utilizador. A interface será
                redimensionada com base na resolução do teu dispositivo, mas
                esta definição controla a escala.
            scales:
                super_small: Super pequeno
                small: Pequeno
                regular: Médio
                large: Grande
                huge: Enorme
        scrollWheelSensitivity:
            title: Sensibilidade do zoom
            description: Define o quão sensível é o zoom (Roda do rato ou trackpado).
            sensitivity:
                super_slow: Muito lento
                slow: Lento
                regular: Normal
                fast: Rápido
                super_fast: Muito rápido
        language:
            title: Língua
            description: Muda a língua. Todas as traduções são contribuições dos
                utilizadores e podem estar incompletas!
        fullscreen:
            title: Ecrã inteiro
            description: É recomendado jogar o jogo em ecrã inteiro para a melhor
                experiência. Apenas disponível no jogo completo.
        soundsMuted:
            title: Desativar sons
            description: Se ativado, desativa todos os sons.
        musicMuted:
            title: Desativar música
            description: Se ativado, desativa todas as músicas.
        theme:
            title: Tema do jogo
            description: Escolhe o tema do jogo (claro / escuro).
            themes:
                dark: Escuro
                light: Claro
        refreshRate:
            title: Frequência
            description: Se tens um monitor 144hz, muda a frequência para que o jogo simule
                corretamente frequências de autalização altas. Isto pode
                resultar em perda de FPS se o teu computador for demasiado
                lento.
        alwaysMultiplace:
            title: Colocação múltipla
            description: Se ativado, todas as construções permanecerão selecionadas após a
                colocação até cancelares. Isto é equivalente a pressionares
                SHIFT permanentemente.
        offerHints:
            title: Dicas e tutoriais
            description: Se ativado, dá dicas e tutoriais de apoio ao jogo. Adicionalmente,
                esconde certos elementos da interface do utilizador até ao nível
                em que são desbloqueados de forma a simplificar o início do
                jogo.
        movementSpeed:
            title: Velocidade de movimentação
            description: Define quão rápida é a movimentação usando o teclado.
            speeds:
                super_slow: Muito lenta
                slow: Lenta
                regular: Média
                fast: Rápida
                super_fast: Muito rápida
                extremely_fast: Extremamente rápida
        enableTunnelSmartplace:
            title: Túneis inteligentes
            description: Quando ativado, a colocação de túneis removerá tapetes
                desnecessários automaticamente. Isto também permite arrastar
                túneis e túneis em excesso serão removidos.
        vignette:
            title: Vinheta
            description: Ativa a vinheta, que escurece os cantos do ecrã e torna a leitura
                do texto mais fácil.
        autosaveInterval:
            title: Intervalo de gravação automática
            description: Define o quão frequentemente o jogo grava automaticamente. Também
                podes desativar aqui.
            intervals:
                one_minute: 1 Minuto
                two_minutes: 2 Minutos
                five_minutes: 5 Minutos
                ten_minutes: 10 Minutos
                twenty_minutes: 20 Minutos
                disabled: Desligado
        compactBuildingInfo:
            title: Informações de construções compactas
            description: Encurta caixas de informação e apenas mostra os respetivos rácios.
                Caso contrário é mostrada a descrição e a imagem.
        disableCutDeleteWarnings:
            title: Desativar Avisos de Corte/Eliminação
            description: Desativa os avisos mostrados quando é feito o corte ou a eliminação
                de mais de 100 entidades.
        enableColorBlindHelper:
            title: Modo Daltónico
            description: Ativa várias ferramentas que te permitirão jogar o jogo se fores
                daltónico.
        rotationByBuilding:
            title: Rotação por tipo de construção
            description: Cada tipo construção lembra-se da última rotação que definiste.
                Esta definição pode ser mais confortável se alterares
                frequentemente a colocação de diferentes tipos de construções.
        soundVolume:
            title: Volume do Som
            description: Define o volume para efeitos sonoros
        musicVolume:
            title: Volume da Música
            description: Define o volume para música
        lowQualityMapResources:
            title: Recursos de Mapa de Baixa Qualidade
            description: Simplifica a renderização de recursos quando o mapa está ampliado
                para melhorar o desempenho. Até parece mais limpo, então
                lembra-te de experimentares!
        disableTileGrid:
            title: Desativar Grelha
            description: Desativar a grelha pode ajudar com o desempenho. Isto também fazz o
                jogo parecer mais limpo!
        clearCursorOnDeleteWhilePlacing:
            title: Limpar Cursor com Clique Direito
            description: Ativado por padrão, limpa o cursor sempre que pressionas o botão
                direito do rato enquanto tens um edifício para colocamento. Se
                desativado, podes apagar construções pressionando o botão
                direito do rato enquanto colocas um edifício.
        lowQualityTextures:
            title: Texturas de baixa qualidade (Feio)
            description: sa texturas de baixa qualidade para melhorar o desempenho. sto vai
                tornar o jogo parecer muito feio!
        displayChunkBorders:
            title: Mostrar bordas de limites (chunk borders)
            description: O jogo está dividido em partes de 16x16 quadrados, se esta
                dedinição estiver ativada as bordas de cada limitece são
                mostradas.
        pickMinerOnPatch:
            title: Selecionar extrator num quadrado de recurso
            description: Ativado por padrão, seleciona um extrator se usares a pipeta quando
                estiveres com o rato em cima de um quadrado de recurso.
        simplifiedBelts:
            title: Tapetes rolantes simplificados (Feio)
            description: Não renderiza os intens nos tapetes excepto quando tens o rato em
                cima do tapete para melhorar o desempenho. Não recomendo a
                jogares com esta definição ativada a não ser que precises mesmo
                de melhorar o desempenho.
        enableMousePan:
            title: Ativar rato panorâmico
            description: Permite-te mover o mapa movento o rato nos cantos do ecrâ. A
                velociade depende da definição de velocidade de movimentação.
        zoomToCursor:
            title: Zoom towards Cursor
            description: If activated the zoom will happen in the direction of your mouse
                position, otherwise in the middle of the screen.
        mapResourcesScale:
            title: Map Resources Size
            description: Controls the size of the shapes on the map overview (when zooming
                out).
    rangeSliderPercentage: <amount> %
keybindings:
    title: Atalhos
    hint: "Dica: Utiliza o CTRL, o SHIFT e o ALT! Eles permitem diferentes opções de
        posicionamento."
    resetKeybindings: Resetar Atalhos
    categoryLabels:
        general: Aplicação
        ingame: Jogo
        navigation: Navegação
        placement: Posicionamento
        massSelect: Seleção em massa
        buildings: Atalhos de construções
        placementModifiers: Modificadores de posicionamento
    mappings:
        confirm: Confirmar
        back: Retroceder
        mapMoveUp: Mover para cima
        mapMoveRight: Mover para a direita
        mapMoveDown: Mover para baixo
        mapMoveLeft: Mover para a esquerda
        centerMap: Centrar o mapa
        mapZoomIn: Zoom in
        mapZoomOut: Zoom out
        createMarker: Criar Marco
        menuOpenShop: Upgrades
        menuOpenStats: Estatísticas
        toggleHud: Ativar/Desativar HUD
        toggleFPSInfo: Mostrar FPS e Debug info
        belt: Tapete Rolante
        underground_belt: Túnel
        miner: Extrator
        cutter: Cortador
        rotater: Rodar
        stacker: Empilhador
        mixer: Misturador de cor
        painter: Pintor
        trash: Lixo
        rotateWhilePlacing: Rotação
        rotateInverseModifier: "Modificador: Rotação CCW"
        cycleBuildingVariants: Mudar variantes
        confirmMassDelete: Confirmar eliminação em massa
        cycleBuildings: Mudar construções
        massSelectStart: Pressiona e arrasta para começar
        massSelectSelectMultiple: Selecionar várias áreas
        massSelectCopy: Copiar a área
        placementDisableAutoOrientation: Desativa orientação automática
        placeMultiple: Continuar no modo de colocação
        placeInverse: Inverter orientação automática do tapete
        pasteLastBlueprint: Colar o último blueprint
        massSelectCut: Cortar área
        exportScreenshot: Exportar a base como uma imagem
        mapMoveFaster: Mover rapidamente
        lockBeltDirection: Ativa o planeamento de tapetes
        switchDirectionLockSide: "Planeador: Troca o lado"
        pipette: Pipeta
        menuClose: Fechar Menu
        switchLayers: Troca de camadas
        wire: Fio Elétrico
        balancer: Distribuidor
        storage: Armazém
        constant_signal: Sinal Constante
        logic_gate: Portões Lógicos
        lever: Interruptor (normal)
        filter: Filtro de itens
        wire_tunnel: Túnel de Fio
        display: Display
        reader: Leitor de Tapete
        virtual_processor: Cortador Virtual
        transistor: Transistor
        analyzer: Analisador de Forma
        comparator: Comparador
        item_producer: Produtor de Itens (Sandbox)
        copyWireValue: "Fios: Copia o valor debaixo do cursor"
about:
    title: Sobre o Jogo
    body: >-
        Este jogo é código aberto e desenvolvido por <a
        href="https://github.com/tobspr" target="_blank">Tobias Springer</a>
        (este sou eu).<br><br>

        Se quiseres contribuir, dá uma olhadela em <a href="<githublink>" target="_blank">shapez.io no github</a>.<br><br>

        Este Jogo não seria possível sem a excelente comunidade do Discord em torno dos meus jogos - Devias mesmo juntar-te ao <a href="<discordlink>" target="_blank">servidor no Discord</a>!<br><br>

        A banda sonora foi feita por <a href="https://soundcloud.com/pettersumelius" target="_blank">Peppsen</a> - Ele é Fantástico.<br><br>

        Finalmente, um grande agradecimento ao meu melhor amigo <a href="https://github.com/niklas-dahl" target="_blank">Niklas</a> - Sem as nossas sessões de factorio este jogo nunca teria existido.
changelog:
    title: Changelog
demo:
    features:
        restoringGames: Restauro de savegames
        importingGames: Importação de savegames
        oneGameLimit: Limitado a um savegame
        customizeKeybindings: Costumizar Atalhos
        exportingBase: Exportar base como uma imagem
    settingNotAvailable: Não disponível no Demo.
tips:
    - O edifício central aceita qualquer entrada, não apenas a da forma atual!
    - Tem a certeza que as tuas fábricas são modulares - vai valer a pena!
    - Não construas demasiado perto do edifício, ou será um grande caos!
    - Se empilhar não funciona, tenta trocar as entradas.
    - Podes alternar a direção do planeador de tapete rolante ao pressionar
      <b>R</b>.
    - Ao pressionares <b>CTRL</b> podes arrastar tapetes rolantes sem auto-orientação.
    - Os rácios continuam os mesmos, desde que todos os upgrades estejam no
      mesmo Nível.
    - Execução em série é mais eficiente que em paralelo.
    - Vais desbloquear mais variações de edifícios, mais tarde no jogo!
    - Podes usar <b>T</b> para trocares entre as diferentes variantes.
    - Simetria é a solução!
    - Podes entrelaçar diferentes tipos de túneis.
    - Tenta construir fábricas compactas - vai valer a pena!
    - O pintor tem uma variante espelhada que podes selecionar com <b>T</b>
    - Ter os rácios de edifícios corretos vai maximizar a eficiência.
    - No nível máximo, 5 extratores vão encher um tapete.
    - Não te esqueças dos túneis!
    - Não tens de dividir os itens uniformemente para eficiência máxima.
    - Segurar <b>SHIFT</b> vai ativar o planeador de tapetes, deixando-te
      colocar longas linhas de tapetes facilmente.
    - Os cortadores cortam sempre verticalmente, independentemente da sua
      orientação.
    - Para obter branco junta as três cores.
    - O buffer do armazém prioritiza a primeira saída.
    - Investe tempo para costruir designs repetiveis - vale a pena!
    - Segurar <b>CTRL</b> permite-te colocar vários edifícios.
    - Podes segurar <b>ALT</b> para inverter a direção de tapetes colocados.
    - Eficiência é a solução!
    - As formas que estão mais longes do edifício central são mais complexas.
    - As Máquinas têm uma velocidade limitada, divide-as para eficiência máxima.
    - Usa balanceadores para maximizar a tua eficiência.
    - Organização é importante. Tenta não cruzar demasiados tapetes.
    - Planeia antecipadamente, ou vai ser um grande caos!
    - Não removas as tuas fábricas antigas! Vais precisar delas para desbloqueares
      upgrades.
    - Tenta superar o nível 20 sozinho sem procurar ajuda!
    - Não complicas as coisas, tenta continuar simples e irás muito longe.
    - Talvez precises de reutilizar fábricas, mais tarde no jogo. Planeia as tuas
      fábricas para serem reutilizáveis.
    - Às vezes, podes encontrar uma forma necessária no mapa sem criar-la com
      empilhadoras.
    - Moinhos de vento e cataventos completos nunca aparecem naturalmente.
    - Pinta as tuas formas antes de as cortares para eficiência máxima.
    - Com módulos, o espaço é apenas uma perceção; uma preocupação para pessoas
      mortais.
    - Faz uma fábrica de diagramas separada. São importantes para módulos.
    - Dá uma olhada ao misturador de cores, e as tuas questões serão respondidas.
    - Usa <b>CTRL</b> + Clique para selecionar uma área.
    - Construir demasiado perto do edifício central pode ficar no caminho de
      projetos futuros.
    - O ícone de alfinete perto duma forma na lista de upgrades vai afixa-la ao
      ecrã.
    - Junta todas as cores primárias para fazeres branco!
    - Tu tens um mapa infinito, não limites a tua fábrica, expande!
    - Tenta também Factorio! É o meu jogo favorito.
    - O cortador quádruplo corta no sentido dos ponteiros do relógio começando no canto
      superior direito!
    - Podes fazer download dos teus savegames no menu principal!
    - Este jogo tem muitos atalhos de teclado úteis! Não te esqueças de
      verificar a página de configurações.
    - Este jogo tem muitas definições, não te esqueças de as verificar!
    - O marco para o teu edifício central tem uma pequena bússola para indicar a
      sua direção!
    - Para limpar tapetes, corta a área e cola-a na mesma localização.
    - Pressiona F4 para mostrar os teus FPS e Tick Rate.
    - Pressiona F4 duas vezes para mostrar a tile do teu rato e câmara.
    - Podes clicar numa forma afixada no lado direito para desafixa-la.<|MERGE_RESOLUTION|>--- conflicted
+++ resolved
@@ -206,8 +206,6 @@
     renameSavegame:
         title: Renomear Savegame
         desc: Podes renomear o teu savegame aqui.
-<<<<<<< HEAD
-=======
     tutorialVideoAvailable:
         title: Tutorial Disponível
         desc: Existe um vídeo de tutorial disponível para este nível! Gostarias de
@@ -216,7 +214,6 @@
         title: Tutorial Disponível
         desc: Existe um vídeo de tutorial disponível para este nível, mas apenas
             está disponível em Inglês. Gostarias de o ver?
->>>>>>> 455ef08f
 ingame:
     keybindingsOverlay:
         moveMap: Mover
@@ -311,8 +308,6 @@
                 e tapetes para atingir o objetivo mais rapidamente.<br><br>Dica:
                 Pressiona <strong>SHIFT</strong> para colocar vários extratores,
                 e usa <strong>R</strong> para os rodar."
-<<<<<<< HEAD
-=======
             2_1_place_cutter: "Agora coloca um <strong>Cortador</strong> para cortares os circulos
                 em duas metades!<br><br> PS: O cortador corta sempre <strong>de cima para
                 baixo</strong> independentemente da sua orientação"
@@ -337,7 +332,6 @@
             21_4_press_button: "Pressiona o interruptor para que ele <strong>emita um
                 sinal verdadeiro</strong>, isso irá ativar o pintor.<br><br> PS: Tu
                 não tens de conectar todas as entradas! Tenta conectar apenas duas."
->>>>>>> 455ef08f
     colors:
         red: Vermelho
         green: Verde
@@ -757,16 +751,10 @@
         desc: "Desbloquaste a <strong>Camada de Fios</strong>: É uma camada separada no
             topo da camada normal e introduz um monte de novas
             mecânicas!<br><br> Para o inicio eu dei-te o <strong>Pintor
-<<<<<<< HEAD
-            Quádruplo</strong> - Conecta as entradasque queres pintar na camada
-            de fios!<br><br> Para trocares para a camada de fios, pressiona a
-            tecla <strong>E</strong>."
-=======
             Quádruplo</strong> - Conecta as entradas que queres pintar na camada
             de fios!<br><br> Para trocares para a camada de fios, pressiona a
             tecla <strong>E</strong>. <br><br> PS: <strong>Ativa as dicas</strong> nas
             definições para ativares o tutorial de fios!"
->>>>>>> 455ef08f
     reward_filter:
         title: Filtro de Itens
         desc: Desbloquaste o <strong>Filtro de Itens</strong>! Vai mandar itens ou para
