--- conflicted
+++ resolved
@@ -200,10 +200,6 @@
         descShortKey: ... o escribe la <strong>calve</strong> de una forma (La cual
             puedes generar <link>aquí</link>)
     renameSavegame:
-<<<<<<< HEAD
-        title: Rename Savegame
-        desc: You can rename your savegame here.
-=======
         title: Renombrar archivo de guardado
         desc: Aquí puedes cambiarle el nombre a tu archivo de guardado.
     tutorialVideoAvailable:
@@ -212,7 +208,6 @@
     tutorialVideoAvailableForeignLanguage:
         title: Tutorial Disponible
         desc: Hay un video tutorial disponible para este nivel, pero solo está disponible en inglés ¿Te gustaría verlo?
->>>>>>> 455ef08f
 ingame:
     keybindingsOverlay:
         moveMap: Mover
@@ -323,8 +318,6 @@
                 más rápido.<br><br> Pista: Mantén pulsado <strong>SHIFT</strong>
                 para colocar varios extractores y usa <strong>R</strong> para
                 rotarlos.'
-<<<<<<< HEAD
-=======
             2_1_place_cutter: "¡Ahora pon un <strong>Cortador</strong> para dividir los circulos en dos
                 mitades!<br><br> PD: El cortador siempre corta de <strong>de arriba a
                 abajo</strong> independientemente de su orientación."
@@ -349,7 +342,6 @@
             21_4_press_button: "Presioa el interruptor para hacer que <strong>emita una señal
                 verdadera</strong> lo cual activa el piintador.<br><br> PD: ¡No necesitas
                 conectar todas las entradas! Intenta conectando solo dos."
->>>>>>> 455ef08f
     connectedMiners:
         one_miner: 1 Minero
         n_miners: <amount> Mineros
@@ -740,15 +732,6 @@
             algo genial con los cables.<br><br> - Continuar jugando de
             la manera regular.<br><br> ¡Cualquiera que eligas, recuerda divertirte!
     reward_wires_painter_and_levers:
-<<<<<<< HEAD
-        title: Wires & Quad Painter
-        desc: "You just unlocked the <strong>Wires Layer</strong>: It is a separate
-            layer on top of the regular layer and introduces a lot of new
-            mechanics!<br><br> For the beginning I unlocked you the <strong>Quad
-            Painter</strong> - Connect the slots you would like to paint with on
-            the wires layer!<br><br> To switch to the wires layer, press
-            <strong>E</strong>."
-=======
         title: Cables y pintor cuádruple
         desc: "Has desbloqueado la <strong>Capa de cables</strong>: ¡Es una capa
             separada a la capa regular e introduce un montón de mecanicas
@@ -757,7 +740,6 @@
             la capa de cables!<br><br> Para cambiar a la capa de cables, presiona la tecla
             <strong>E</strong>. <br><br> PD: ¡Activa las <strong>pistas</strong> en
             las opciones para activar el tutorial de cables!"
->>>>>>> 455ef08f
     reward_filter:
         title: Filtro de items
         desc: Has desbloqueado el <strong>Filtro de Items</strong>! Este enviará los items tanto
