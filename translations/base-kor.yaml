steamPage:
    shortText: shapez.io는 무한한 공간에서 점점 더 복잡한 도형의 생산과 조합을 자동화하는 공장을 짓는 게임입니다.
    discordLinkShort: 공식 Discord
    intro: >-
        Shapez.io는 다양한 기하학적 도형을 만드는 공장을 건설하는 편안한 게임입니다. 레벨이 올라갈수록 더욱 복잡한 도형을
        만들어야 하고 그만큼 무한히 커지는 지도 안에 당신의 공장을 세워야 합니다.

        심지어 그것만으로는 충분하지 않을 겁니다. 수요는 기하급수적으로 늘어나게 될 것이고, 더욱 복잡한 도형을 더욱 많이 생산하여야 하므로, 유일하게 도움이 되는 것은 끊임없이 확장을 하는 것입니다! 처음에는 단순한 도형만을 만들지만, 나중에는 색소를 추출하고 혼합하여 도형에 색칠을 해야 합니다!

        Steam에서 게임을 구매하여 정식 버전의 콘텐츠를 사용하실 수 있지만, 먼저 Shapez.io의 체험판 버전을 플레이해보시고 구매를 고려하셔도 됩니다!
    title_advantages: 정식 버전의 장점
    advantages:
        - <b>새로운 12 레벨</b>의 추가로 총 26레벨까지
        - 완벽한 자동화를 위한 <b>새로운 18개의 건물</b>!
        - <b>20 티어 업그레이드</b>로 오랫동안 즐겨보세요!
        - <b>전선 업데이트</b>로 완전히 새로운 차원을 접해보세요!
        - <b>다크 모드</b>!
        - 무한한 세이브 파일
        - 무한한 마커
        - 저를 지원해주세요! ❤️
    title_future: 계획된 콘텐츠
    planned:
        - 청사진 라이브러리
        - Steam 도전과제
        - 퍼즐 모드
        - 미니맵
        - 모드
        - 샌드박스 모드
        - ... 그리고 더 다양한 것까지!
    title_open_source: 이 게임은 오픈 소스입니다!
    title_links: 링크
    links:
        discord: 공식 Discord
        roadmap: 로드맵
        subreddit: Subreddit
        source_code: 소스 코드 (GitHub)
        translate: 번역에 도움주세요
    text_open_source: >-
        누구나 번역에 기여하실 수 있으며, 저는 커뮤니티에서 적극적으로 참여하여 모든 제안을 검토하고 가능한 모든 피드백도 고려하고자
        합니다.

        모든 로드맵을 보시려면 저의 trello 보드를 참고해주세요.
global:
    loading: 불러오는 중
    error: 오류
    thousandsDivider: ","
    decimalSeparator: .
    suffix:
        thousands: k
        millions: M
        billions: B
        trillions: T
    infinite: 무한
    time:
        oneSecondAgo: 1초 전
        xSecondsAgo: <x>초 전
        oneMinuteAgo: 1분 전
        xMinutesAgo: <x>분 전
        oneHourAgo: 1시간 전
        xHoursAgo: <x>시간 전
        oneDayAgo: 1일 전
        xDaysAgo: <x>일 전
        secondsShort: <seconds>초
        minutesAndSecondsShort: <minutes>분 <seconds>초
        hoursAndMinutesShort: <hours>시간 <minutes>분
        xMinutes: <x>분
    keys:
        tab: TAB
        control: CTRL
        alt: ALT
        escape: ESC
        shift: SHIFT
        space: SPACE
demoBanners:
    title: 체험판 버전
    intro: 정식 버전을 구매해서 모든 콘텐츠를 사용해 보세요!
mainMenu:
    play: 시작
    changelog: 버전 기록
    importSavegame: 불러오기
    openSourceHint: 이 게임은 오픈 소스입니다!
    discordLink: 공식 디스코드 서버
    helpTranslate: 번역을 도와주세요!
    browserWarning: 이 게임은 현재 브라우저에서 느리게 작동하는 것으로 알려져 있습니다! 더 좋은 성능을 위해 정식 버전을 구매하거나
        Google Chrome 브라우저를 다운로드하세요.
    savegameLevel: 레벨 <x>
    savegameLevelUnknown: 미확인 레벨
    continue: 계속하기
    newGame: 새로하기
    madeBy: 제작 <author-link>
    subreddit: Reddit
    savegameUnnamed: 이름 없음
dialogs:
    buttons:
        ok: 확인
        delete: 지우기
        cancel: 취소
        later: 나중에
        restart: 다시 시작
        reset: 리셋
        getStandalone: 유료 버전 구매하기
        deleteGame: 확실합니다
        viewUpdate: 업데이트 보기
        showUpgrades: 업그레이드 보기
        showKeybindings: 조작법 보기
    importSavegameError:
        title: 불러오기 오류
        text: "Failed to import your savegame:"
    importSavegameSuccess:
        title: 세이브 파일 불러오기 성공
        text: 세이브 파일을 성공적으로 불러왔습니다.
    gameLoadFailure:
        title: 세이브 파일 에러
        text: "Failed to load your savegame:"
    confirmSavegameDelete:
        title: 삭제 확인
        text: 이 세이브 파일을 정말로 삭제하시겠습니까?<br><br> '<savegameName>' <savegameLevel>
            레벨<br><br> 이 작업은 되돌릴 수 없습니다!
    savegameDeletionError:
        title: 삭제 실패
        text: 세이브 파일을 삭제하지 못했습니다.
    restartRequired:
        title: 게임 재시작 필요
        text: 설정을 적용하려면 게임을 재시작해야 합니다.
    editKeybinding:
        title: 조작법 바꾸기
        desc: 당신이 원하는 키나 마우스 버튼을 눌러서 바꾸거나 ESC를 눌러 취소하세요.
    resetKeybindingsConfirmation:
        title: 조작법 초기화
        desc: 설정된 모든 조작법이 기본값으로 초기화됩니다. 초기화 전에 확인해 주세요.
    keybindingsResetOk:
        title: 조작법 초기화 완료
        desc: 모든 조작법이 기본값으로 초기화 되었습니다!
    featureRestriction:
        title: 체험판 버전
        desc: 체험판 버전에는 없는 콘텐츠 (<feature>)로 시도했습니다. 정식 버전을 구입해서 모든 콘텐츠를 사용해보세요!
    oneSavegameLimit:
        title: 세이브 파일 개수 제한
        desc: 체험판 버전에서는 세이브 파일을 한 번에 한 개만 사용할 수 있습니다. 이미 있는 세이브 파일을 지우거나 정식 버전을 구입 해주새요.
    updateSummary:
        title: 새로운 업데이트!
        desc: 지난번 플레이 이후 변경 사항은 다음과 같습니다.
    upgradesIntroduction:
        title: 업그레이드 하기
        desc: <strong>기존의 공장을 허물지 마세요!</strong> 여러분이 그동안 만들어 수집한 모든 도형은 업그레이드에 사용됩니다.
            업그레이드 버튼은 화면의 오른쪽 위에 있습니다.
    massDeleteConfirm:
        title: 삭제 확인
        desc: 굉장히 많은 수 (정확히는 <count>개)의 건물을 삭제하려 합니다! 이 작업을 수행하시겠습니까?
    massCutConfirm:
        title: 자르기 확인
        desc: 굉장히 많은 수 (정확히는 <count>개)의 건물을 자르려고 합니다! 이 작업을 수행하시겠습니까?
    blueprintsNotUnlocked:
        title: 아직 사용 불가
        desc: 12 레벨부터 청사진 기능이 해금됩니다!
    keybindingsIntroduction:
        title: 유용한 조작법
        desc: "이 게임에는 거대한 공장을 수월하게 세우기 위한 많은 조작법이 있습니다. 아래는 그 대표적인 것이며, 자세한 조작법은
            <strong>조작법 설정</strong>을 참고해주세요!<br><br> <code
            class='keybinding'>CTRL</code> + 드래그: 영역을 선택합니다.<br> <code
            class='keybinding'>SHIFT</code>: 누르는 동안 같은 건물을 여러개 배치할 수 있습니다.<br>
            <code class='keybinding'>ALT</code>: 배치된 벨트의 방향을 반전시킵니다.<br>"
    createMarker:
        title: 새로운 마커
        titleEdit: 마커 변경
        desc: 의미있는 이름을 정해주거나 <strong>단축키</strong>를 통해 도형을 직접 삽입할 수도 있습니다.
            (<link>여기</link>에서 만드실 수 있습니다).
    markerDemoLimit:
        desc: 체험판 버전에서는 마커를 2개 까지만 배치할 수 있습니다. 정식 버전을 구입하면 마커를 무제한으로 배치할 수 있습니다!
    exportScreenshotWarning:
        title: 스크린샷 내보내기
        desc: 당신의 공장을 스크린샷으로 내보내려 합니다. 매우 거대한 크기의 공장이라면 그 처리 시간이 상당히 오래 걸릴 것이며, 최악의 경우
            게임이 중단될 수 있습니다!
    massCutInsufficientConfirm:
        title: 자르기 확인
        desc: 이 영역에는 붙여넣기를 할 수 없습니다! 정말 자르시겠습니까?
    editSignal:
        title: 신호 설정
        descItems: "Choose a pre-defined item:"
        descShortKey: ... 또는 도형 <strong>단축키</strong>를 사용합니다 (<link>여기</link>에서 만드실 수 있습니다).
    renameSavegame:
        title: 세이브 파일 이름 설정
        desc: 여기에서 세이브 파일의 이름을 바꿀 수 있습니다.
<<<<<<< HEAD
=======
    tutorialVideoAvailable:
        title: 활성화된 튜토리얼
        desc: 현재 레벨에서 사용할 수 있는 튜토리얼 비디오가 있습니다! 보시겠습니까?
    tutorialVideoAvailableForeignLanguage:
        title: 활성화된 튜토리얼
        desc: 현재 레벨에서 사용할 수 있는 튜토리얼 비디오가 있습니다! 허나 영어로만
            제공될 것입니다. 보시겠습니까?
>>>>>>> 455ef08f
ingame:
    keybindingsOverlay:
        moveMap: 이동
        selectBuildings: 영역 선택
        stopPlacement: 배치 중단
        rotateBuilding: 건물 회전
        placeMultiple: 건물 여러번 배치
        reverseOrientation: 방향 뒤집기
        disableAutoOrientation: 자동 회전 끄기
        toggleHud: HUD 토글
        placeBuilding: 건물 배치
        createMarker: 마커 배치
        delete: 삭제
        pasteLastBlueprint: 마지막 청사진 붙여넣기
        lockBeltDirection: 벨트 계획기 활성화
        plannerSwitchSide: 벨트 계획기 방향 전환
        cutSelection: 자르기
        copySelection: 복사하기
        clearSelection: 지우기
        pipette: 피펫
        switchLayers: 레이어 전환
    buildingPlacement:
        cycleBuildingVariants: <key> 키를 눌러 변형 전환
        hotkeyLabel: "Hotkey: <key>"
        infoTexts:
            speed: 속도
            range: 최대 거리
            storage: 용량
            oneItemPerSecond: 초당 1개
            itemsPerSecond: 초당 <x>개
            itemsPerSecondDouble: (x2)
            tiles: <x> 타일
    levelCompleteNotification:
        levelTitle: <level> 레벨
        completed: 완료
        unlockText: <reward> 잠금 해제!
        buttonNextLevel: 다음 레벨
    notifications:
        newUpgrade: 새로운 업그레이드가 있습니다!
        gameSaved: 게임이 저장되었습니다.
        freeplayLevelComplete: <level> 레벨 성공!
    shop:
        title: 업그레이드
        buttonUnlock: 업그레이드
        tier: <x> 티어
        maximumLevel: 최종 레벨 (속도 x<currentMult>)
    statistics:
        title: 통계
        dataSources:
            stored:
                title: 저장된 도형
                description: 허브에 저장되어 있는 도형의 개수
            produced:
                title: 제작된 도형
                description: 공장에서 만들어지고 있는 모든 도형의 개수
            delivered:
                title: 운송된 도형
                description: 허브에 도착하고 있는 도형의 개수
        noShapesProduced: 지금까지 제작된 도형이 없습니다.
        shapesDisplayUnits:
            second: 초당 <shapes>
            minute: 분당 <shapes>
            hour: 시간당 <shapes>
    settingsMenu:
        playtime: 플레이 시간
        buildingsPlaced: 건물 수
        beltsPlaced: 벨트 수
    tutorialHints:
        title: 도움이 필요하세요?
        showHint: 힌트 보기
        hideHint: 닫기
    blueprintPlacer:
        cost: 가격
    waypoints:
        waypoints: 마커
        hub: 허브
        description: 마커를 좌클릭하여 그곳으로 이동하고, 우클릭으로 삭제할 수 있습니다.<br><br>마커를 배치하기 위해
            <keybinding> 키로 지금 있는 위치에 혹은 <strong>우클릭</strong>하여 원하는 위치에 배치할 수
            있습니다.
        creationSuccessNotification: 마커가 성공적으로 생성되었습니다.
    interactiveTutorial:
        title: 튜토리얼
        hints:
            1_1_extractor: <strong>원형 도형</strong>을 추출하기 위해 그 위에 <strong>추출기</strong>를 선택한 뒤
                배치하여 추출하세요!
<<<<<<< HEAD
            1_2_conveyor: "Connect the extractor with a <strong>conveyor belt</strong> to
                your hub!<br><br>Tip: <strong>Click and drag</strong> the belt
                with your mouse!"
            1_3_expand: "This is <strong>NOT</strong> an idle game! Build more extractors
                and belts to finish the goal quicker.<br><br>Tip: Hold
                <strong>SHIFT</strong> to place multiple extractors, and use
                <strong>R</strong> to rotate them."
=======
            1_2_conveyor: "이제 <strong>컨베이어 벨트</strong>를 추출기와 허브를 서로 연결하세요!<br><br> 팁: 벨트를
                마우스로 <strong>클릭한 뒤 드래그</strong>하세요!"
            1_3_expand: "이 게임은 방치형 게임이 <strong>아닙니다</strong>! 더 많은 추출기와 벨트를 만들어 지정된 목표를 빨리
                달성하세요.<br><br> 팁: <strong>SHIFT</strong> 키를 누른 상태에서는 빠르게 배치할 수
                있고, <strong>R</strong> 키를 눌러 회전할 수 있습니다."
            2_1_place_cutter: "이제 <strong>절단기</strong>를 배치하여 원형 도형을 둘로 자르세요!<br><br>
                추신: 절단기는 방향에 관계 없이 항상 수직으로 자릅니다."
            2_2_place_trash: 절단기가 <strong>막히거나 멈출 수 있습니다</strong>!<br><br>
                <strong>휴지통</strong>을 사용하여 현재 필요없는 쓰레기 도형 (!)을
                제거하세요.
            2_3_more_cutters: "잘하셨습니다! 느린 처리 속도를 보완하기 위해 <strong>절단기를 두 개</strong>
                이상 배치해보세요!<br><br> 추신: <strong>상단 숫자 단축키 (0~9)</strong>를 사용하여
                건물을 빠르게 선택할 수 있습니다!"
            3_1_rectangles: "이제 사각형 도형을 추출해 볼까요! <strong>추출기 네 개를
                배치</strong>하고 허브와 연결하세요.<br><br> 추신: 긴 벨트 한 줄을
                간단히 만들려면 <strong>SHIFT 키</strong>를 누른 채 드래그하세요!"
            21_1_place_quad_painter: <strong>4단 색칠기</strong>를 배치하여 <strong>흰색</strong>과
                <strong>빨간색</strong>이 칠해진 <strong>원형
                도형</strong>을 만들어보세요!
            21_2_switch_to_wires: <strong>E 키</strong>를 눌러 전선 레이어
                로 전환하세요!<br><br> 그 후 색칠기의 <strong>네 입력 부분</strong>을
                모두 케이블로 연결하세요!
            21_3_place_button: 훌륭해요! 이제 <strong>스위치</strong>를 배치하고 전선으로
                연결하세요!
            21_4_press_button: "스위치를 눌러 </strong>참 신호를 내보내<strong>
                색칠기를 활성화하세요. 추신: 모든 입력을 연결할 필요는 없습니다!
                지금은 두 개만 연결하세요."
>>>>>>> 455ef08f
    colors:
        red: 빨간색
        green: 초록색
        blue: 파란색
        yellow: 노란색
        purple: 보라색
        cyan: 시안색
        white: 흰색
        black: 검은색
        uncolored: 회색
    shapeViewer:
        title: 레이어
        empty: 비었음
        copyKey: 키 복사하기
    connectedMiners:
        one_miner: 추출기 1 개
        n_miners: 추출기 <amount>개
        limited_items: <max_throughput>까지가 한계임
    watermark:
        title: 체험판 버전
        desc: 정식 버전의 장점을 보려면 여기를 클릭하세요!
        get_on_steam: Steam으로 가기
    standaloneAdvantages:
        title: 정식 버전을 구매하세요!
        no_thanks: 괜찮아요!
        points:
            levels:
                title: 새로운 12 레벨
                desc: 최대 26 레벨로 확장됩니다!
            buildings:
                title: 새로운 18개의 건축물
                desc: 완벽한 자동화된 공장을 위한 건물들입니다!
            savegames:
                title: 무한한 세이브 파일
                desc: 당신이 내키는대로 마음껏 할 수 있습니다!
            upgrades:
                title: 20 티어까지 확장된 업그레이드
                desc: 체험판에서는 5 티어까지만 사용할 수 있습니다!
            markers:
                title: 무한한 마커 배치
                desc: 넓은 공장에서 길을 잃지 마세요!
            wires:
                title: 전선
                desc: 완전히 새로운 차원의 도입!
            darkmode:
                title: 다크 모드
                desc: 당신의 눈을 피곤하게 만들지 마세요!
            support:
                title: 저를 지원해주세요
                desc: 저는 여가 시간에 게임을 개발합니다!
shopUpgrades:
    belt:
        name: 벨트, 밸런서, 터널
        description: 속도 x<currentMult> → x<newMult>
    miner:
        name: 추출기
        description: 속도 x<currentMult> → x<newMult>
    processors:
        name: 절단기, 회전기, 결합기
        description: 속도 x<currentMult> → x<newMult>
    painting:
        name: 혼합기, 색칠기
        description: 속도 x<currentMult> → x<newMult>
buildings:
    hub:
        deliver: 목표
        toUnlock: 보상
        levelShortcut: 레벨
        endOfDemo: 체험판 끝
    belt:
        default:
            name: 컨베이어 벨트
            description: 아이템을 운송합니다. 클릭 드래그하여 긴 줄을 한번에 배치할 수 있습니다.
    miner:
        default:
            name: 추출기
            description: 도형이나 색소 위에 배치하여 추출합니다.
        chainable:
            name: 연쇄 추출기
            description: 도형이나 색소 위에 배치하여 추출합니다. 서로 연결될 수 있습니다.
    underground_belt:
        default:
            name: 터널
            description: 건물과 벨트 아래로 공간을 만들어 아이템을 통과시킵니다.
        tier2:
            name: 터널 티어 II
            description: 건물과 벨트 아래로 공간을 만들어 아이템을 통과시킵니다.
    cutter:
        default:
            name: 절단기
            description: 도형을 수직으로 잘라 두 가지 도형으로 나눕니다. <strong>한쪽만 사용할 경우라면 다른 부분을 파괴하지 않을 경우
                절단기가 막혀 멈추게 됩니다!</strong>
        quad:
            name: 4단 절단기
            description: 도형을 즉시 네 개로 자릅니다. <strong>한쪽만 사용할 경우라면 다른 부분을 파괴하지 않을 경우 절단기가 막혀
                멈추게 됩니다!</strong>
    rotater:
        default:
            name: 회전기
            description: 도형을 시계 방향으로 90도 회전시킵니다.
        ccw:
            name: 반시계 방향 회전기
            description: 도형을 반시계 방향으로 90도 회전시킵니다.
        rotate180:
            name: 180도 회전기
            description: 도형을 180도 회전시킵니다.
    stacker:
        default:
            name: 결합기
            description: 도형을 서로 결합하고 쌓습니다. 서로 결합할 수 있다면 두 도형을 붙여 하나로 만들고, 그렇지 않으면 오른쪽 도형이 왼쪽
                도형 위에 쌓이게 됩니다.
    mixer:
        default:
            name: 색소 혼합기
            description: 두 가지의 색소를 혼합해 다른 혼합 색소를 만듭니다.
    painter:
        default:
            name: 색칠기
            description: 색소를 이용해 도형을 색칠합니다. 위쪽에서 받는 색소로 왼쪽에서 받는 도형 전체를 색칠합니다.
        double:
            name: 2단 색칠기
            description: 색소를 이용해 도형을 색칠합니다. 위쪽에서 받는 색소로 왼쪽에서 받는 도형 전체를 색칠합니다.
        quad:
            name: 4단 색칠기
            description: 도형의 각 사분면에 개별적으로 색상을 칠할 수 있습니다. 전선 레이어를 통해 <strong>참 신호</strong>가
                있는 슬롯만 칠해집니다!
        mirrored:
            name: 색칠기
            description: 색소를 이용해 도형을 색칠합니다. 아래쪽에서 받는 색소로 왼쪽에서 받는 도형 전체를 색칠합니다.
    trash:
        default:
            name: 휴지통
            description: 어느 곳에서든 들어오는 아이템을 영원히 파괴합니다.
    wire:
        default:
            name: 전선
            description: 아이템, 색상, 또는 불 값 (0 혹은 1)이 될 수 있는 신호를 전송합니다. 색이 다른 전선은 서로 연결되지 않습니다.
        second:
            name: 전선
            description: 아이템, 색상, 또는 불 값 (0 혹은 1)이 될 수 있는 신호를 전송합니다. 색이 다른 전선은 서로 연결되지 않습니다.
    balancer:
        default:
            name: 밸런서
            description: 들어오는 아이템을 균등하게 분배합니다.
        merger:
            name: 압축형 병합기
            description: 컨베이어 벨트 두 줄을 한 줄로 합칩니다.
        merger-inverse:
            name: 압축형 병합기
            description: 컨베이어 벨트 두 줄을 한 줄로 합칩니다.
        splitter:
            name: 압축형 분배기
            description: 컨베이어 벨트 한 줄을 두 줄로 나눕니다.
        splitter-inverse:
            name: 압축형 분배기
            description: 컨베이어 벨트 한 줄을 두 줄로 나눕니다.
    storage:
        default:
            name: 저장고
            description: 아이템을 지정된 용량까지 저장합니다. 왼쪽 출력이 가장 우선되므로 오버플로 회로로 사용할 수 있습니다.
    wire_tunnel:
        default:
            name: 전선 교차 장치
            description: 두 전선이 서로 연결되지 않고 교차할 수 있도록 합니다.
    constant_signal:
        default:
            name: 일정 신호
            description: 모양, 색상, 또는 불 값 (1 혹은 0)이 될 수 있는 상수 신호를 방출합니다.
    lever:
        default:
            name: 스위치
            description: 전선 레이어에서 불 값 (1 또는 0)를 방출하도록 전환할 수 있으며, 그 후 아이템 선별같은 구성 요소를 제어하는 데
                사용될 수 있습니다.
    logic_gate:
        default:
            name: AND 회로
            description: 두 입력이 모두 참일 경우 불 값 "1"을 내보냅니다 (참은 도형, 색상, 불 값 "1"을 의미합니다).
        not:
            name: NOT 회로
            description: 입력이 거짓일 경우 불 값 "1"을 내보냅니다 (참은 도형, 색상, 불 값 "1"을 의미합니다).
        xor:
            name: XOR 회로
            description: 입력 중 하나만 참이고 둘 다 같지 않을 경우 불 값 "1"을 내보냅니다 (참은 도형, 색상, 불 값 "1"을
                의미합니다).
        or:
            name: OR 회로
            description: 입력 중 하나 이상이 참일 경우 불 값 "1"을 내보냅니다 (참은 도형, 색상, 불 값 "1"을 의미합니다).
    transistor:
        default:
            name: 트랜지스터
            description: 양 옆의 입력이 참일 경우 아래쪽 입력을 전달합니다 (모양, 색상, 또는 값 "1"일 경우).
        mirrored:
            name: 트랜지스터
            description: 양 옆의 입력이 참일 경우 아래쪽 입력을 전달합니다 (모양, 색상, 또는 값 "1"일 경우)
    filter:
        default:
            name: 선별기
            description: 신호를 연결하여 일치하는 모든 아이템은 위로, 나머지 아이템은 오른쪽으로 내보냅니다. 불 값으로도 제어할 수 있습니다.
    display:
        default:
            name: 디스플레이
            description: 신호를 연결하여 디스플레이에 도형이나 색상 또는 불 값을 표시합니다.
    reader:
        default:
            name: 벨트 판독기
            description: 벨트의 평균 처리량을 측정합니다. (잠금 해제된) 전선 레이어에서 마지막으로 읽은 아이템을 출력합니다.
    analyzer:
        default:
            name: 도형 분석기
            description: 도형의 가장 낮은 레이어의 오른쪽 상단 사분면을 분석하고 모양과 색상을 반환합니다.
    comparator:
        default:
            name: 비교기
            description: 두 신호가 정확히 동일할 경우 불 값 "1"을 반환합니다. 도형, 색상, 불 값을 비교할 수 있습니다.
    virtual_processor:
        default:
            name: 가상 절단기
            description: 가상으로 도형을 잘라 반으로 나눕니다.
        rotater:
            name: 가상 회전기
            description: 가상으로 도형을 시계 방향이나 반시계 방향으로 회전합니다.
        unstacker:
            name: 가상 결합해제기
            description: 가상으로 최상단에 있는 레이어를 오른쪽으로 출력하고, 나머지는 왼쪽으로 출력합니다.
        stacker:
            name: 가상 결합기
            description: 가상으로 오른쪽 도형을 왼쪽 도형에 쌓습니다.
        painter:
            name: 가상 색칠기
            description: 가상으로 하단 입력의 모양을 오른쪽 입력의 색상으로 칠합니다.
    item_producer:
        default:
            name: 아이템 생성기
            description: 샌드박스 모드에서만 사용할 수 있는 아이템으로, 일반 레이어 위에 있는 전선 레이어에서 주어진 신호를 출력합니다.
storyRewards:
    reward_cutter_and_trash:
        title: 절단기
        desc: You just unlocked the <strong>cutter</strong>, which cuts shapes in half
            from top to bottom <strong>regardless of its
            orientation</strong>!<br><br>Be sure to get rid of the waste, or
            otherwise <strong>it will clog and stall</strong> - For this purpose
            I have given you the <strong>trash</strong>, which destroys
            everything you put into it!
    reward_rotater:
        title: 회전기
        desc: <strong>회전기</strong>가 잠금 해제되었습니다! 회전기는 들어오는 도형을 시계 방향으로 90도 회전시켜줍니다.
    reward_painter:
        title: 색칠기
        desc: "<strong>색칠기</strong>가 잠금 해제되었습니다! 도형과 마찬가지로 색소를 추출하고 색칠기에 넣거 도형과 결합하여 색칠된
            도형을 만들도록 하세요!<br><br>추신: 만약 당신이 색맹이라면, 설정에서 <strong>색맹 모드</strong>를
            활성화하세요!"
    reward_mixer:
        title: 혼합기
        desc: <strong>혼합기</strong>가 잠금 해제되었습니다! 서로 다른 두 색소를 혼합하여 새로운 <strong>혼합
            색소</strong>를 얻을 수 있습니다!
    reward_stacker:
        title: 결합기
        desc: <strong>결합기</strong>가 잠금 해제되었습니다! 이제 결합기를 통해 여러 도형을 붙이고 결합할 수 있습니다! 들어오는 두
            도형의 모양이 서로 나란히 붙일 수 있다면, 하나의 도형으로 <strong>결합</strong>됩니다. 만약 서로
            겹쳐진다면, 오른쪽 도형이 왼쪽 도형의 <strong>위에 쌓이게</strong> 됩니다!
    reward_splitter:
        title: 압축형 분배기
        desc: <strong>밸런서</strong>의 새로운 형태인 <strong>분배기</strong>가 잠금 해제되었습니다! 이제 벨트 한 줄을
            즉시 두 줄로 분배합니다!
    reward_tunnel:
        title: 터널
        desc: <strong>터널</strong>이 잠금 해제되었습니다! 이제 벨트와 건물 아래로 공간을 만들어내 옮길 수 있습니다!
    reward_rotater_ccw:
        title: 반시계 방향 회전기
        desc: <strong>반시계 방향 회전기</strong>가 잠금 해제되었습니다! 반시계 방향 회전기는 회전기의 다른 형태로, 이름처럼
            들어오는 도형을 반시계 방향으로 90도만큼 회전시킵니다! 제작하려면 회전기를 선택한 후 <strong>'T' 키를 눌러
            다른 형태로 전환</strong>하세요!
    reward_miner_chainable:
        title: 연쇄 추출기
        desc: "<strong>연쇄 추출기</strong>가 잠금 해제되었습니다! 자원을 보다 더욱 효율적으로 추출할 수 있도록 <strong>앞에
            있는 추출기로 자원을 보낼 수 있습니다</strong>!<br><br> 추신: 이제 툴바에 있는 기존 추출기는 연쇄
            추출기로 대체되었습니다!"
    reward_underground_belt_tier_2:
        title: 터널 티어 II
        desc: <strong>터널</strong>의 새로운 형태가 잠금 해제되었습니다! 터널 티어 II는 <strong>더욱 긴
            거리</strong>를 운송할 수 있고 기존 터널과 겹쳐지지 않고도 자원을 보낼 수 있습니다!
    reward_cutter_quad:
        title: 4단 절단기
        desc: 새로운 종류의 <strong>절단기</strong>가 잠금 해제되었습니다! 4단 절단기는 도형을 두 조각이 아닌 <strong>네
            조각</strong>으로 자를 수 있습니다!
    reward_painter_double:
        title: 2단 색칠기
        desc: 새로운 종류의 <strong>절단기</strong>가 잠금 해제되었습니다! 일반적인 색칠기와 거의 동일하지만, 하나의 색소를 사용하여
            <strong>동시에 두 개의 도형을 색칠</strong>할 수 있습니다!
    reward_storage:
        title: 저장고
        desc: <strong>저장고</strong>가 잠금 해제되었습니다! 저장고는 최대 용량까지 도형을 저장할 수 있습니다!<br><br> 왼쪽
            출력이 우선되므로 <strong>오버플로 회로</strong>로도 활용될 수 있습니다!
    reward_freeplay:
        title: 자유플레이
        desc: 드디어 해내셨군요! <strong>자유플레이 모드</strong>가 잠금 해제되었습니다! 이는 즉 앞으로 도형이
            <strong>무작위</strong>로 생성됩니다.<br><br> 이제부터 허브는 <strong>처리량</strong>이
            필요하므로 요청하는 도형을 자동으로 전달하는 공장을 구축하는 것이 좋습니다.<br><br> 허브는 요청된 도형을 전선
            레이어에서 출력하므로 이를 분석하고 기반으로 하여 공장을 자동으로 구성하기만 하면 됩니다.
    reward_blueprints:
        title: 청사진
        desc: 이제 공장의 일부를 <strong>복사하고 붙여넣는 기능</strong>을 사용할 수 있습니다! 영역을 선택 (CTRL 키를 누른 채
            마우스로 드래그)한 뒤 'C' 키를 눌러 복사할 수 있습니다.<br><br>하지만 <strong>공짜는
            아닙니다</strong>, <strong>청사진 모양 도형</strong>을 허브에 저장하고 그것을 일부 사용해 붙여넣기
            기능을 사용할 수 있습니다! (방금 당신이 만든 것입니다.)
    no_reward:
        title: 다음 레벨
        desc: "This level gave you no reward, but the next one will! <br><br> PS: Better
            not destroy your existing factory - You'll need <strong>all</strong>
            those shapes later to <strong>unlock upgrades</strong>!"
    no_reward_freeplay:
        title: 다음 레벨
        desc: 축하드립니다!
    reward_balancer:
        title: 밸런서
        desc: <strong>밸런서</strong>가 잠금 해제되었습니다! 다목적 밸런서를 통해 여러 벨트의 아이템을 서로 <strong>다른
            벨트로 분할하거나 합침</strong>으로써 더욱 거대한 공장을 만들 수 있습니다!
    reward_merger:
        title: 압축형 병합기
        desc: <strong>밸런서</strong>의 새로운 형태인 <strong>병합기</strong>가 잠금 해제되었습니다! 이제 벨트 두 줄을
            즉시 한 줄로 병합합니다!
    reward_belt_reader:
        title: 벨트 판독기
        desc: <strong>벨트 판독기</strong>가 잠금 해제되었습니다! 이제 벨트의 처리량을 확인할 수 있습니다.<br><br>그리고,
            전선이 잠금 해제될 때 까지 기다리신다면 정말 유용하게 사용할 수 있을 겁니다!
    reward_rotater_180:
        title: 180도 회전기
        desc: <strong>180도 회전기</strong>가 잠금 해제되었습니다! 이제 도형을 바로 180도로 회전시킬 수 있습니다. (짜잔!
            :D)
    reward_display:
        title: 디스플레이
        desc: "<strong>디스플레이</strong>가 잠금 해제되었습니다! 이제 신호를 전선 레이어에 연결해 시각화할 수
            있습니다.<br><br> 추신: 벨트 판독기와 저장고가 마지막으로 읽은 아이템을 출력했나요? 디스플레이로 한번 봐보세요!"
    reward_constant_signal:
        title: 일정 신호
        desc: 전선 레이어에서 구축할 수 있는 <strong>일정 신호</strong>가 잠금 해제되었습니다! 간단한 예시로, <strong>아이템
            선별</strong>에 연결하여 사용하는 데 유용합니다.<br><br> 일정 신호는 <strong>도형</strong>,
            <strong>색상</strong>, 혹은 <strong>불 값</strong> (1 혹은 0)을 출력할 수 있습니다.
    reward_logic_gates:
        title: 논리 회로
        desc: <strong>논리 회로</strong>가 잠금 해제되었습니다! 굳이 흥분할 필요는 없지만, 진짜 멋진 기술입니다!<br><br>
            논리 회로를 통해 이제 AND, OR, XOR, NOT 논리 연산을 할 수 있습니다.<br><br> 보너스로,
            <strong>트랜지스터</strong>도 지급되었습니다!
    reward_virtual_processing:
        title: 가상 처리
        desc: <strong>도형의 처리를 시뮬레이션</strong>할 수 있는 다양한 새로운 건물이 잠금 해제되었습니다!<br><br> 이제 전선
            레이어에서 도형에 대한 절단기, 회전기, 결합기 등을 가상으로 시뮬레이션할 수 있습니다! 이제 게임 진행에 있어 다음 세
            가지의 방법이 존재합니다:<br><br> - <strong>완전 자동화된 기계</strong>를 구축하고 허브에서 요구되는
            도형을 제작합니다. (먼저 시도해볼 것을 권합니다!).<br><br> - 전선을 통해 멋진 것들 만듭니다.<br><br>
            - 평소처럼 게임을 진행합니다.<br><br> 어떤 방식으로든, 재미있게 게임을 플레이해주시길 바랍니다!
    reward_wires_painter_and_levers:
        title: 전선과 4단 색칠기
<<<<<<< HEAD
        desc: "You just unlocked the <strong>Wires Layer</strong>: It is a separate
            layer on top of the regular layer and introduces a lot of new
            mechanics!<br><br> For the beginning I unlocked you the <strong>Quad
            Painter</strong> - Connect the slots you would like to paint with on
            the wires layer!<br><br> To switch to the wires layer, press
            <strong>E</strong>."
=======
        desc: "<strong>전선 레이어</strong>가 잠금 해제되었습니다! 전선 레이어는
            일반 레이어 위에 존재하는 별도의 레이어로, 이를 통한 다양하고 새로운
            메커니즘을 소개하겠습니다!<br><br> 우선 <strong>4단 색칠기</strong>가
            잠금 해제되었습니다. 전선 레이어에서 색칠하고 싶은 슬롯에 전선을 연결하세요!
            전선 레이어로 전환하려면 <strong>E</strong> 키를 누르세요. <br><br>
            추신: 설정에서 <strong>힌트를 활성화</strong>하여 전선 튜토리얼을 활성화하세요!"
>>>>>>> 455ef08f
    reward_filter:
        title: 아이템 선별기
        desc: <strong>아이템 선별기</strong>가 잠금 해제되었습니다! 전선 레이어의 신호와 일치하는지에 대한 여부로 아이템을 위쪽
            출력이나 오른쪽 출력으로 보냅니다.<br><br> 불 값 (1 또는 0)을 전달하여 완전히 활성화과 비활성화를 전환할 수
            있습니다.
    reward_demo_end:
        title: 체험판 끝
        desc: 체험판 콘텐츠가 모두 끝이 났습니다!
settings:
    title: 설정
    categories:
        general: 일반
        userInterface: 사용자 인터페이스
        advanced: 고급
        performance: 성능
    versionBadges:
        dev: 개발
        staging: 검증
        prod: 배포
    buildDate: 제작 <at-date>
    labels:
        uiScale:
            title: UI 크기
            description: 사용자 인터페이스의 크기를 변경합니다. 인터페이스는 당신의 해상도에 따라 확장되는데 이 설정은 그 확장의 정도를
                제어합니다.
            scales:
                super_small: 매우 작게
                small: 작게
                regular: 보통
                large: 크게
                huge: 매우 크게
        scrollWheelSensitivity:
            title: 화면 줌 감도
            description: (마우스 휠이나 트랙 패드를 통한) 화면 줌 인/아웃 감도를 설정합니다.
            sensitivity:
                super_slow: 매우 느리게
                slow: 느리게
                regular: 보통
                fast: 빠르게
                super_fast: 매우 빠르게
        movementSpeed:
            title: 이동 속도
            description: 키보드나 마우스를 화면 테두리로 옮겨 화면을 이동할 때 이동 속도를 설정합니다.
            speeds:
                super_slow: 매우 느리게
                slow: 느리게
                regular: 보통
                fast: 빠르게
                super_fast: 매우 빠르게
                extremely_fast: 극도로 빠르게
        language:
            title: 언어
            description: 언어를 바꿉니다. 모든 언어팩은 사용자들이 모여 만드므로 정확하지 않을 수 있습니다!
        fullscreen:
            title: 전체 화면
            description: 이 게임은 전체 화면으로 하는 것이 가장 좋습니다. 전체 화면 기능은 정식 버전에서만 가능합니다.
        soundsMuted:
            title: 효과음 끄기
            description: 모든 효과음을 끕니다.
        musicMuted:
            title: 음악 끄기
            description: 모든 배경 음악을 끕니다.
        theme:
            title: 게임 테마
            description: 게임 테마를 고르세요. (라이트/다크).
            themes:
                dark: 다크
                light: 라이트
        refreshRate:
            title: 틱 빈도
            description: 이것은 초당 발생하는 게임 틱 수를 결정합니다. 일반적으로 틱 속도가 높을수록 정밀도는 향상되나 성능은 낮아집니다. 낮은
                틱 빈도에서는 처리량이 정확하지 않을 수 있습니다.
        alwaysMultiplace:
            title: 다수 배치 항시 켜기
            description: 활성화할 경우 모든 건물은 배치한 후 취소할 때 까지 커서에 선택된 상태를 유지합니다. 이 기능은 SHIFT 키를 계속
                누르는 것과 같습니다.
        offerHints:
            title: 힌트와 튜토리얼
            description: 게임 플레이하는 동안 힌트와 튜토리얼을 보여줄 지를 결정합니다. 또한 게임에 더 쉽게 빠져들 수 있도록 특정 레벨까지
                특정한 UI 요소를 숨깁니다.
        enableTunnelSmartplace:
            title: 지능적인 터널 배치
            description: 활성화할 경우 터널을 설치할 때 터널 사이에 있는 불필요한 벨트를 제거합니다. 또한 터널을 당겨서 남는 터널을 없앱니다.
        vignette:
            title: 비네트 효과
            description: 화면의 모서리를 어둡게 만들어 텍스트를 읽기 쉽게 해주는 비네트 효과를 활성화 시킵니다.
        autosaveInterval:
            title: 자동 저장 주기
            description: 자동저장을 얼마나 자주 할 것인지 정합니다. 자동저장 기능을 끌 수도 있습니다.
            intervals:
                one_minute: 1분
                two_minutes: 2분
                five_minutes: 5분
                ten_minutes: 10분
                twenty_minutes: 20분
                disabled: 끄기
        compactBuildingInfo:
            title: 건물 정보 간소화
            description: 건물에 대한 정보 상자를 줄여 처리 비율만 나타냅니다. 아니라면 설명과 이미지가 함께 표시됩니다.
        disableCutDeleteWarnings:
            title: 자르기 및 삭제 경고 끄기
            description: 100개가 넘는 개체를 자르거나 삭제할 때 표시되는 경고창을 띄우지 않도록 합니다.
        enableColorBlindHelper:
            title: 색맹 모드
            description: 색맹 사용자를 위해 게임을 플레이하는 데 도움을 주는 다양한 도구를 활성화합니다.
        rotationByBuilding:
            title: 건물 유형에 따른 방향
            description: 각 건물 유형마다 개별적으로 마지막으로 설정했던 방향을 기억하도록 합니다. 다른 건물 변형을 자주 전환하는 경우 이
                방법이 더욱 편할 수 있습니다.
        soundVolume:
            title: 효과음 볼륨
            description: 효과음의 볼륨을 조절합니다.
        musicVolume:
            title: 음악 볼륨
            description: 음악 볼륨을 조절합니다.
        lowQualityMapResources:
            title: 저품질 지도 자원
            description: 성능 향상을 위해 지도 확대 시 자원의 렌더링을 단순화합니다. 더욱 깨끗해 보이는 편이니 꼭 해보세요!
        disableTileGrid:
            title: 그리드 비활성화
            description: 성능 향상을 위해 타일 그리드를 비활성화할 수 있습니다. 이 역시 게임을 더욱 깨끗하게 보여줍니다!
        clearCursorOnDeleteWhilePlacing:
            title: 우클릭 시 커서 지우기
            description: 기본적으로 활성화되어 있으며, 배치할 건물을 선택한 상태에서 마우스 우클릭 시 커서를 지웁니다. 비활성화할 경우, 건물을
                커서에 선택한 채로 우클릭하면 바로 건물을 삭제할 수 있습니다.
        lowQualityTextures:
            title: 저품질 텍스처 (못생김)
            description: 성능 향상을 위해 낮은 품질의 텍스처를 사용합니다. 이것은 게임을 아주 못생기게 만들 겁니다!
        displayChunkBorders:
            title: 청크 경계 표시
            description: 게임의 청크는 16x16의 타일로 나누어지며, 이 설정을 활성화하면 각 청크의 테두리가 표시됩니다.
        pickMinerOnPatch:
            title: 자원 패치에서 추출기 즉시 선택
            description: 기본적으로 활성화되어 있으며, 자원 패치에서 피펫 기능을 사용 시 즉시 추출기를 선택합니다.
        simplifiedBelts:
            title: 벨트 단순화 (못생김)
            description: 성능 향상을 위해 벨트를 가리킬 때를 제외한 모든 상황에서 벨트 아이템을 렌더링하지 않습니다. 이 기능을 사용할 할
                정도로 심각한 성능 문제가 일어나지 않는 한, 이 설정을 사용할 필요는 없습니다.
        enableMousePan:
            title: 화면 가장자리 패닝
            description: 커서를 화면 가장자리로 옮기면 스크롤되어 지도를 이동할 수 있습니다. 스크롤 속도는 이동 속도 설정에 따릅니다.
        zoomToCursor:
            title: Zoom towards Cursor
            description: If activated the zoom will happen in the direction of your mouse
                position, otherwise in the middle of the screen.
        mapResourcesScale:
            title: Map Resources Size
            description: Controls the size of the shapes on the map overview (when zooming
                out).
    rangeSliderPercentage: <amount> %
keybindings:
    title: 조작법
    hint: "Tip: Be sure to make use of CTRL, SHIFT and ALT! They enable different
        placement options."
    resetKeybindings: 초기화
    categoryLabels:
        general: 애플리케이션
        ingame: 게임
        navigation: 둘러보기
        placement: 배치
        massSelect: 대량 선택
        buildings: 건물 단축키
        placementModifiers: 배치 설정
    mappings:
        confirm: 확인
        back: 취소
        mapMoveUp: 위쪽 이동
        mapMoveRight: 오른쪽 이동
        mapMoveDown: 아래쪽 이동
        mapMoveLeft: 왼쪽 이동
        centerMap: 맵 중앙으로 이동
        mapZoomIn: 확대
        mapZoomOut: 축소
        createMarker: 마커 배치
        menuOpenShop: 업그레이드
        menuOpenStats: 통계
        toggleHud: HUD 토글
        toggleFPSInfo: FPS와 디버그 정보 토글
        belt: 컨베이어 벨트
        underground_belt: 터널
        miner: 추출기
        cutter: 절단기
        rotater: 회전기
        stacker: 결합기
        mixer: 혼합기
        painter: 색칠기
        trash: 휴지통
        rotateWhilePlacing: 회전
        rotateInverseModifier: "Modifier: Rotate CCW instead"
        cycleBuildingVariants: 형태 전환
        confirmMassDelete: 대량 삭제
        pasteLastBlueprint: 마지막 청사진 붙여넣기
        cycleBuildings: 건물 전환
        massSelectStart: 누르고 드래그해서 시작
        massSelectSelectMultiple: 여러 곳 선택
        massSelectCopy: 영역 복사
        massSelectCut: 영역 자르기
        placementDisableAutoOrientation: 자동 회전 끄기
        placeMultiple: 배치 모드 유지
        placeInverse: 반대 방향으로 벨트 배치
        exportScreenshot: 공장 전체를 이미지로 내보내기
        mapMoveFaster: 더 빠르게 움직이기
        lockBeltDirection: 벨트 계획기 활성화
        switchDirectionLockSide: "Planner: Switch side"
        pipette: 피펫
        menuClose: 메뉴 닫기
        switchLayers: 레이어 전환
        wire: 전선
        balancer: 밸런서
        storage: 저장고
        constant_signal: 일정 신호
        logic_gate: 논리 회로
        lever: 레버
        filter: 선별기
        wire_tunnel: 전선 교차 장치
        display: 디스플레이
        reader: 벨트 판독기
        virtual_processor: 가상 절단기
        transistor: 트랜지스터
        analyzer: 도형 분석기
        comparator: 비교기
        item_producer: 아이템 생성기 (샌드박스)
        copyWireValue: "Wires: Copy value below cursor"
about:
    title: 게임 정보
    body: >-
        이 게임은 오픈소스이고, <a href="https://github.com/tobspr" target="_blank">Tobias
        Springer</a>가 개발했습니다.<br><br>

        이 게임을 위해 기여하고 싶다면, <a href="<githublink>" target="_blank">shapez.io on github</a>를 확인하세요.<br><br>

        이 게임은 Discord 커뮤니티의 공헌이 없었다면 불가능했을 것입니다. 우리 Discord 커뮤니티에 꼭 참여해주세요! <a href="<discordlink>" target="_blank">Discord 서버</a>!<br><br>

        사운드 트랙 제작자는 <a href="https://soundcloud.com/pettersumelius" target="_blank">Peppsen</a>입니다. - 킹갓제너럴 Peppsen!<br><br>

        마지막으로, 나의 절친 <a href="https://github.com/niklas-dahl" target="_blank">Niklas</a>에게 크나큰 감사를 표합니다 - 우리가 함께 해낸 Factorio가 아니었다면, 이 게임은 존재하지 않았을 겁니다!
changelog:
    title: 업데이트 목록
demo:
    features:
        restoringGames: 게임 세이브 파일 복원 하기
        importingGames: 게임 세이브 파일 불러오기
        oneGameLimit: 게임 세이브 파일 최대 1개
        customizeKeybindings: 조작법 설정하기
        exportingBase: 공장 전체를 이미지로 내보내기
    settingNotAvailable: 체험판 버전에서 사용 불가
tips:
    - 허브는 단지 필요로 하는 도형은 물론, 모든 형태의 도형 입력을 허용합니다!
    - 공장을 짓기 전에 확장 가능성을 고려하세요. 분명 좋은 대가를 받게 될겁니다!
    - 공장을 허브에 너무 가까이 짓지 마세요. 그렇지 않으면 크나큰 혼란을 겪을 수 있습니다!
    - 결합기가 작동되지 않는다면, 두 도형의 입력을 서로 바꿔보세요.
    - 벨트 계획 중 <b>R</b> 키를 눌러 방향을 전환할 수 있습니다.
    - <b>CTRL</b> 키를 누른 채 벨트를 배치하면 자동으로 벨트가 연결되지 않게 됩니다.
    - 모든 업그레이드의 티어가 동일하다면 모든 공장의 처리 비율도 동일합니다.
    - 높은 효율에는 병렬보다 직렬입니다.
    - 나중에 더 많은 변형 건물을 잠금 해제할 수 있습니다!
    - <b>T</b> 키를 눌러 건물의 다른 형태로 전환할 수 있습니다.
    - 대칭이 핵심입니다!
    - 서로 다른 티어의 터널은 같은 줄에서 서로 겹쳐지지 않습니다.
    - 공장은 가능한 작게, 오밀조밀하게 지으세요. 분명 좋은 대가를 받게 될겁니다!
    - 색칠기에는 <b>T</b>키로 선택할 수 있는 반전 형태가 있습니다.
    - 각 건물 간의 처리 비율이 동일하다면 그 효율은 극대화됩니다.
    - 최대 레벨에서, 한 줄의 벨트를 채우기 위해 다섯 개의 추출기가 필요합니다.
    - 터널을 잊지 마세요!
    - 완벽한 효율성을 위해 굳이 아이템을 균등하게 배분할 필요는 없습니다.
    - Holding <b>SHIFT</b> will activate the belt planner, letting you place
      long lines of belts easily.
    - 절단기는 들어오는 도형과 배치된 절단기의 방향에 관계 없이, 언제나 수직으로 자릅니다.
    - 흰색은 세 가지의 색소를 혼합해야 합니다.
    - 저장고의 양쪽 출력 중 왼쪽 출력이 가장 우선됩니다.
    - 가능한 반복적으로 배치할 수 있는 일종의 연쇄 구조를 만들도록 하세요! 그만한 가치가 충분합니다!
    - <b>CTRL</b>키를 누른 상태로 건물을 배치하여 여러 건물을 빠르게 배치할 수 있습니다.
    - <b>ALT</b>키를 누른 상태로 벨트를 배치하면 벨트의 방향이 반전됩니다.
    - 효율성이 핵심입니다!
    - 허브에서 멀리 떨어질수록, 도형 패치의 형태가 더욱 복잡해집니다.
    - 기계는 속도가 한정되어 있습니다. 최대 효율을 위해 자원을 분할하세요.
    - 밸런서를 통해 효율성을 극대화시키세요.
    - 구성이 중요합니다. 컨베이어 벨트가 서로 너무 교차되지 않도록 하세요.
    - 미래를 계획하세요.  그렇지 않으면 크나큰 혼란을 겪을 수 있습니다!
    - 굳이 오래된 공장을 철거하지는 마세요! 업그레이드를 하려면 이전의 도형도 필요합니다!
    - 도움을 받기 전에, 혼자서 직접 레벨 20까지 클리어를 시도해보세요!
    - 복잡하게 대신 단순하게, 그러면 멀리 나아갈 수 있을 겁니다.
    - 나중에 지었던 공장을 재사용해야 할 때가 있을 겁니다. 언제나 공장을 재사용할 수 있도록 계획하세요.
    - 간혹 굳이 절단하고 결합하지 않고도, 지도 곳곳에서 필요한 형태의 도형을 찾을 수도 있습니다.
    - 온전한 모양의 풍차 모양 도형은 절대 자연적으로 생성되지 않습니다.
    - 색소를 최대한 덜 사용하기 위해, 절단하기 전에 먼저 색칠기로 색칠하세요.
    - 극한의 확장성을 가진 모듈 공장을 사용한다면 이 넓은 땅은 인간의 관심사에 있는 공간에 불과합니다.
    - 별도의 청사진 공장을 만드세요. 언제나 확장성이 중요합니다.
    - 혼합기를 잘 살펴보면, 그 질문에 대한 답을 얻을 수 있습니다.
    - <b>CTRL</b> + 클릭을 사용하여 영역을 선택합니다.
    - 공장을 허브에 가까이 지으면 나중에 거대한 프로젝트에 방해가 될 수 있습니다.
    - 업그레이드 목록에 나타나는 도형 옆의 핀 아이콘을 누르면 화면에 고정됩니다.
    - 세 가지의 기본 색상을 모두 섞어서 흰색을 만드세요!
    - 당신에겐 무한한 땅이 있습니다. 굳이 공간을 적게 쓸 필요는 없으니, 맘껏 확장하세요!
    - Factorio도 플레이 해보세요! 제가 가장 좋아하는 게임입니다.
    - 4단 절단기는 오른쪽 상단부터 시계 방향으로 차례로 절단합니다.
    - 메인 메뉴에서 세이브 파일을 다운로드 할 수 있습니다.
    - 이 게임에는 유용한 조작법이 많습니다! 설정 페이지에서 확인해보세요.
    - 이 게임에는 다양한 설정이 있습니다. 꼭 확인해 보세요!
    - 허브의 마커에는 방향을 나타내는 작은 나침반이 있습니다!
    - 벨트를 제거하고 싶다면 해당 영역을 잘라낸 다음, 같은 위치에 붙여 넣으세요.
    - F4 키를 누르면 FPS와 틱 비율을 표시합니다.
    - F4 키를 두번 누르면 마우스와 카메라의 타일을 표시합니다.
    - 왼쪽에 고정된 도형을 클릭하여 고정을 해제할 수 있습니다.<|MERGE_RESOLUTION|>--- conflicted
+++ resolved
@@ -77,7 +77,7 @@
 mainMenu:
     play: 시작
     changelog: 버전 기록
-    importSavegame: 불러오기
+    importSavegame: 가져오기
     openSourceHint: 이 게임은 오픈 소스입니다!
     discordLink: 공식 디스코드 서버
     helpTranslate: 번역을 도와주세요!
@@ -104,14 +104,14 @@
         showUpgrades: 업그레이드 보기
         showKeybindings: 조작법 보기
     importSavegameError:
-        title: 불러오기 오류
-        text: "Failed to import your savegame:"
+        title: 가져오기 오류
+        text: "세이브 파일을 가져오지 못했습니다:"
     importSavegameSuccess:
-        title: 세이브 파일 불러오기 성공
+        title: 세이브 파일 가져오기 성공
         text: 세이브 파일을 성공적으로 불러왔습니다.
     gameLoadFailure:
         title: 세이브 파일 에러
-        text: "Failed to load your savegame:"
+        text: "세이브 파일을 불러오지 못했습니다:"
     confirmSavegameDelete:
         title: 삭제 확인
         text: 이 세이브 파일을 정말로 삭제하시겠습니까?<br><br> '<savegameName>' <savegameLevel>
@@ -176,13 +176,11 @@
         desc: 이 영역에는 붙여넣기를 할 수 없습니다! 정말 자르시겠습니까?
     editSignal:
         title: 신호 설정
-        descItems: "Choose a pre-defined item:"
+        descItems: "미리 정의된 아이템을 선택합니다:"
         descShortKey: ... 또는 도형 <strong>단축키</strong>를 사용합니다 (<link>여기</link>에서 만드실 수 있습니다).
     renameSavegame:
         title: 세이브 파일 이름 설정
         desc: 여기에서 세이브 파일의 이름을 바꿀 수 있습니다.
-<<<<<<< HEAD
-=======
     tutorialVideoAvailable:
         title: 활성화된 튜토리얼
         desc: 현재 레벨에서 사용할 수 있는 튜토리얼 비디오가 있습니다! 보시겠습니까?
@@ -190,7 +188,6 @@
         title: 활성화된 튜토리얼
         desc: 현재 레벨에서 사용할 수 있는 튜토리얼 비디오가 있습니다! 허나 영어로만
             제공될 것입니다. 보시겠습니까?
->>>>>>> 455ef08f
 ingame:
     keybindingsOverlay:
         moveMap: 이동
@@ -214,7 +211,7 @@
         switchLayers: 레이어 전환
     buildingPlacement:
         cycleBuildingVariants: <key> 키를 눌러 변형 전환
-        hotkeyLabel: "Hotkey: <key>"
+        hotkeyLabel: "단축키: <key>"
         infoTexts:
             speed: 속도
             range: 최대 거리
@@ -276,15 +273,6 @@
         hints:
             1_1_extractor: <strong>원형 도형</strong>을 추출하기 위해 그 위에 <strong>추출기</strong>를 선택한 뒤
                 배치하여 추출하세요!
-<<<<<<< HEAD
-            1_2_conveyor: "Connect the extractor with a <strong>conveyor belt</strong> to
-                your hub!<br><br>Tip: <strong>Click and drag</strong> the belt
-                with your mouse!"
-            1_3_expand: "This is <strong>NOT</strong> an idle game! Build more extractors
-                and belts to finish the goal quicker.<br><br>Tip: Hold
-                <strong>SHIFT</strong> to place multiple extractors, and use
-                <strong>R</strong> to rotate them."
-=======
             1_2_conveyor: "이제 <strong>컨베이어 벨트</strong>를 추출기와 허브를 서로 연결하세요!<br><br> 팁: 벨트를
                 마우스로 <strong>클릭한 뒤 드래그</strong>하세요!"
             1_3_expand: "이 게임은 방치형 게임이 <strong>아닙니다</strong>! 더 많은 추출기와 벨트를 만들어 지정된 목표를 빨리
@@ -312,7 +300,6 @@
             21_4_press_button: "스위치를 눌러 </strong>참 신호를 내보내<strong>
                 색칠기를 활성화하세요. 추신: 모든 입력을 연결할 필요는 없습니다!
                 지금은 두 개만 연결하세요."
->>>>>>> 455ef08f
     colors:
         red: 빨간색
         green: 초록색
@@ -550,12 +537,10 @@
 storyRewards:
     reward_cutter_and_trash:
         title: 절단기
-        desc: You just unlocked the <strong>cutter</strong>, which cuts shapes in half
-            from top to bottom <strong>regardless of its
-            orientation</strong>!<br><br>Be sure to get rid of the waste, or
-            otherwise <strong>it will clog and stall</strong> - For this purpose
-            I have given you the <strong>trash</strong>, which destroys
-            everything you put into it!
+        desc: <strong>절단기</strong>가 잠금 해제되었습니다! 절단기는 들어오는 도형이 어떤 모양을 하고 있던 수직으로 잘라
+            <strong>반으로 나눕니다</strong>!<br><br> 쓰지 않는 도형은 쓰레기로 처리하세요, 그렇지 않으면
+            <strong>작동을 멈출 것입니다</strong>! 이러한 목적을 위해 <strong>휴지통</strong>도 함께
+            지급되었습니다. 휴지통에 들어간 것은 모두 파괴됩니다!
     reward_rotater:
         title: 회전기
         desc: <strong>회전기</strong>가 잠금 해제되었습니다! 회전기는 들어오는 도형을 시계 방향으로 90도 회전시켜줍니다.
@@ -620,9 +605,8 @@
             기능을 사용할 수 있습니다! (방금 당신이 만든 것입니다.)
     no_reward:
         title: 다음 레벨
-        desc: "This level gave you no reward, but the next one will! <br><br> PS: Better
-            not destroy your existing factory - You'll need <strong>all</strong>
-            those shapes later to <strong>unlock upgrades</strong>!"
+        desc: "이번 레벨의 보상은 없네요. 대신 다음 레벨에서 줄겁니다!<br><br> 추신: 기존 공장을 파괴하지는 마세요. 후에
+            <strong>업그레이드 잠금 해제</strong>되면 <strong>기존의 모든</strong> 도형이 필요합니다!"
     no_reward_freeplay:
         title: 다음 레벨
         desc: 축하드립니다!
@@ -665,21 +649,12 @@
             - 평소처럼 게임을 진행합니다.<br><br> 어떤 방식으로든, 재미있게 게임을 플레이해주시길 바랍니다!
     reward_wires_painter_and_levers:
         title: 전선과 4단 색칠기
-<<<<<<< HEAD
-        desc: "You just unlocked the <strong>Wires Layer</strong>: It is a separate
-            layer on top of the regular layer and introduces a lot of new
-            mechanics!<br><br> For the beginning I unlocked you the <strong>Quad
-            Painter</strong> - Connect the slots you would like to paint with on
-            the wires layer!<br><br> To switch to the wires layer, press
-            <strong>E</strong>."
-=======
         desc: "<strong>전선 레이어</strong>가 잠금 해제되었습니다! 전선 레이어는
             일반 레이어 위에 존재하는 별도의 레이어로, 이를 통한 다양하고 새로운
             메커니즘을 소개하겠습니다!<br><br> 우선 <strong>4단 색칠기</strong>가
             잠금 해제되었습니다. 전선 레이어에서 색칠하고 싶은 슬롯에 전선을 연결하세요!
             전선 레이어로 전환하려면 <strong>E</strong> 키를 누르세요. <br><br>
             추신: 설정에서 <strong>힌트를 활성화</strong>하여 전선 튜토리얼을 활성화하세요!"
->>>>>>> 455ef08f
     reward_filter:
         title: 아이템 선별기
         desc: <strong>아이템 선별기</strong>가 잠금 해제되었습니다! 전선 레이어의 신호와 일치하는지에 대한 여부로 아이템을 위쪽
@@ -822,18 +797,15 @@
             title: 화면 가장자리 패닝
             description: 커서를 화면 가장자리로 옮기면 스크롤되어 지도를 이동할 수 있습니다. 스크롤 속도는 이동 속도 설정에 따릅니다.
         zoomToCursor:
-            title: Zoom towards Cursor
-            description: If activated the zoom will happen in the direction of your mouse
-                position, otherwise in the middle of the screen.
+            title: 커서를 기준으로 줌
+            description: 활성화할 경우 화면 줌 인 아웃이 마우스 커서가 있는 지점을 기준이 되며, 아닐 경우 화면 중앙이 기준이 됩니다.
         mapResourcesScale:
-            title: Map Resources Size
-            description: Controls the size of the shapes on the map overview (when zooming
-                out).
+            title: 지도 자원 크기
+            description: 지도를 축소할 때 나타나는 도형의 크기를 제어합니다.
     rangeSliderPercentage: <amount> %
 keybindings:
     title: 조작법
-    hint: "Tip: Be sure to make use of CTRL, SHIFT and ALT! They enable different
-        placement options."
+    hint: "팁: CTRL, SHIFT, ALT를 적절히 사용하세요! 건물을 배치할 때 유용합니다."
     resetKeybindings: 초기화
     categoryLabels:
         general: 애플리케이션
@@ -868,7 +840,7 @@
         painter: 색칠기
         trash: 휴지통
         rotateWhilePlacing: 회전
-        rotateInverseModifier: "Modifier: Rotate CCW instead"
+        rotateInverseModifier: "변경: 대신 반시계 방향"
         cycleBuildingVariants: 형태 전환
         confirmMassDelete: 대량 삭제
         pasteLastBlueprint: 마지막 청사진 붙여넣기
@@ -883,7 +855,7 @@
         exportScreenshot: 공장 전체를 이미지로 내보내기
         mapMoveFaster: 더 빠르게 움직이기
         lockBeltDirection: 벨트 계획기 활성화
-        switchDirectionLockSide: "Planner: Switch side"
+        switchDirectionLockSide: "계획기: 방향 바꾸기"
         pipette: 피펫
         menuClose: 메뉴 닫기
         switchLayers: 레이어 전환
@@ -902,7 +874,7 @@
         analyzer: 도형 분석기
         comparator: 비교기
         item_producer: 아이템 생성기 (샌드박스)
-        copyWireValue: "Wires: Copy value below cursor"
+        copyWireValue: "전선: 커서 아래 값 복사"
 about:
     title: 게임 정보
     body: >-
@@ -921,7 +893,7 @@
 demo:
     features:
         restoringGames: 게임 세이브 파일 복원 하기
-        importingGames: 게임 세이브 파일 불러오기
+        importingGames: 게임 세이브 파일 가져오기
         oneGameLimit: 게임 세이브 파일 최대 1개
         customizeKeybindings: 조작법 설정하기
         exportingBase: 공장 전체를 이미지로 내보내기
@@ -945,8 +917,7 @@
     - 최대 레벨에서, 한 줄의 벨트를 채우기 위해 다섯 개의 추출기가 필요합니다.
     - 터널을 잊지 마세요!
     - 완벽한 효율성을 위해 굳이 아이템을 균등하게 배분할 필요는 없습니다.
-    - Holding <b>SHIFT</b> will activate the belt planner, letting you place
-      long lines of belts easily.
+    - <b>SHIFT</b>키를 누르면 벨트 계획기가 활성화되어 긴 길이의 벨트 한 줄을 쉽게 배치할 수 있습니다.
     - 절단기는 들어오는 도형과 배치된 절단기의 방향에 관계 없이, 언제나 수직으로 자릅니다.
     - 흰색은 세 가지의 색소를 혼합해야 합니다.
     - 저장고의 양쪽 출력 중 왼쪽 출력이 가장 우선됩니다.
