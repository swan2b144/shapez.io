#
#  GAME TRANSLATIONS
#
#  Contributing:
#
#    If you want to contribute, please make a pull request on this respository
#    and I will have a look.
#
#  Placeholders:
#
#    Do *not* replace placeholders! Placeholders have a special syntax like
#    `Hotkey: <key>`. They are encapsulated within angle brackets. The correct
#    translation for this one in German for example would be: `Taste: <key>` (notice
#    how the placeholder stayed '<key>' and was not replaced!)
#
#  Adding a new language:
#
#    If you want to add a new language, ask me in the discord and I will setup
#    the basic structure so the game also detects it.
#

# Chinese translation dictionary. TODO: better names for the buildings. 
# Standalone：独立版
# Demo：演示版
# Level：关/关卡
# Shape：图形
# tile：格子/格
# Keybind：按键设置
# Menu：主界面
# Center/Hub：基地
# Upgrade：建筑升级/升级
# Efficiency：效率
# Building：建筑
# Variant：建筑变体
# Belt: 传送带
# Balancer：平衡机
# Compact Balancer：小型合流机
# Merger：合并机
# Tunnel：隧道
# Extractor：开采机
# Cutter：切割机
# Rotate：旋转机
# Stacker：堆叠机
# Color Mixer：混色机
# Painter：上色机
# Trash：垃圾桶

steamPage:
    # This is the short text appearing on the steam page
<<<<<<< HEAD
    shortText: shapez.io 是一款在无边际的地图上建造工厂、自动化生产与组合愈加复杂的形状的游戏。
    # shortText: shapez.io is a game about building factories to automate the creation and combination of increasingly complex shapes within an infinite map.
    
=======
    shortText: shapez.io 是一个关于在无限大的地图内建造工厂来自动化生产和合并越来越复杂的图形的游戏。

>>>>>>> 25957c86
    # This is the long description for the steam page - It is contained here so you can help to translate it, and I will regulary update the store page.
    # NOTICE:
    # - Do not translate the first line (This is the gif image at the start of the store)
    # - Please keep the markup (Stuff like [b], [list] etc) in the same format
    longText: >-
        [img]{STEAM_APP_IMAGE}/extras/store_page_gif.gif[/img]

<<<<<<< HEAD
        shapez.io 是一款在无边际的地图上建造工厂、自动化生产与组合愈加复杂的形状的游戏。

        你将会需要随着不断上升得需求扩大你的工厂。当然，不要忘记你可以在[b]无尽[/b]的地图上开采资源！

        只对形状进行加工可能会使得你感到无聊。我们为你准备了颜色资源——将红、绿、蓝三种颜色混合，生产更多不同的颜色并粉刷在形状上以满足需求。
=======
        shapez.io 是一个关于建造工厂来自动化生产和合并越来越复杂的图形的游戏。提交任务，制造更复杂的流水线，解锁升级来提升您工厂的运作速度。

        当需求提出时，您需要扩大工厂的规模来满足需求 - 不过不要忘记资源，您会扩张[b]无限的地图[/b]！

        由于纯粹的图形组合很快就会变得无聊，您需要调色并且给您的图形染色 - 混合红黄蓝颜色来生产不同的颜色再给您的图形染色以满足要求。

        本游戏共有18关（会让您忙活几个小时）但是我会不断增加新内容 - 有好多都在策划啦！
>>>>>>> 25957c86

        这个游戏目前有18个关卡（这应该已经能让你忙碌几个小时了！），并且正在不断地更新中。很多新关卡已经在开发计划当中！ 
        

<<<<<<< HEAD
        [b]独立版优势[/b]

        [list]
            [*] 地图标记
            [*] 无限存档
            [*] 深色模式
            [*] 更多设置
            [*] 支持作者继续开发shapez.io❤️
            [*] 更多新功能
        [/list]


        [b]开发计划与玩家建议[/b]

        本游戏已开源，所有人都能参与开发游戏内容！除此以外，我[b]非常重视[/b]玩家社区的反馈！我会阅读每一条建议并尽量顾及所有建议。

        [list]
            [*] 故事模式，建筑将消耗形状
            [*] 更多的独立版关卡和建筑
            [*] 不同的地图与障碍物
            [*] 可配置的地图生成（矿脉密度与大小、 随机种子以及其他地图设置）
            [*] 更多形状
            [*] 更多的性能改进（当然，现在游戏已经非常流畅了！）
            [*] 色盲模式
            [*] 以及更多其他的功能！
        [/list]
       
        记得查看我的Trello看板！那里有所有的开发计划！https://trello.com/b/ISQncpJP/shapezio
=======
        [b]单机版的优点[/b]

        [list]
            [*] 路径点
            [*] 无数量限制的存档
            [*] 暗色模式
            [*] 更多设置
            [*] 允许我在开发 shapez.io 的道路上走得更远❤️
            [*] 在以后还有更多特性
        [/list]

        [b]计划中的特性&社区意见[/b]

        本游戏是开源的 - 任何人都可以做贡献！除此以外, I listen [b]a lot[/b] to the community! I try to read all suggestions and take as much feedback into account as possible.

        [list]
            [*] 要消耗图形来造建筑的的故事模式
            [*] 更多关卡&建筑（单机版独有）
            [*] 更多地图，也许会有障碍物
            [*] 可配置的地图（Edit number and size of patches, seed, and more）
            #括号里不会翻译了
            [*] 更多图形
            [*] 更多性能优化（虽然游戏运行地已经很好了！）
            [*] 对色盲友好
            [*] 还有好多好多！（快买）
        [/list]

        务必看看我的 计划版(trello board) 了解我的全部计划! https://trello.com/b/ISQncpJP/shapezio
>>>>>>> 25957c86

global:
    loading: 加载中
    error: 错误

    # Chinese translation: There is typically no divider used for numbers. 
    # How big numbers are rendered, e.g. "10,000"
    thousandsDivider: ""

    # TODO: Chinese translation: suffix changes every 10000 in Chinese numbering system. 
    # The suffix for large numbers, e.g. 1.3k, 400.2M, etc.
    suffix:
        thousands: K
        millions: M
        billions: B
        trillions: T

    # Shown for infinitely big numbers
    infinite: 无限

    time:
        # Used for formatting past time dates
<<<<<<< HEAD
        oneSecondAgo: 1秒前
        xSecondsAgo: <x>秒前
        oneMinuteAgo: 1分钟前
        xMinutesAgo: <x>分钟前
        oneHourAgo: 1小时前
        xHoursAgo: <x>小时前
        oneDayAgo: 1天前
        xDaysAgo: <x>天前
=======
        oneSecondAgo: 一秒之前
        xSecondsAgo: <x> 秒之前
        oneMinuteAgo: 一分钟之前
        xMinutesAgo: <x> 分钟之前
        oneHourAgo: 一小时之前
        xHoursAgo: <x> 小时之前
        oneDayAgo: 一天之前
        xDaysAgo: <x> 天之前
>>>>>>> 25957c86

        # Short formats for times, e.g. '5h 23m'
        secondsShort: <seconds>秒
        minutesAndSecondsShort: <minutes>分 <seconds>秒
        hoursAndMinutesShort: <hours>小时 <minutes>秒

        xMinutes: <x>分钟

    keys:
        tab: TAB
        control: CTRL
        alt: ALT
        escape: ESC
        shift: SHIFT
        space: 空格

demoBanners:
    # This is the "advertisement" shown in the main menu and other various places
    title: 演示版
    intro: >-
        获取独立版以解锁所有功能！

mainMenu:
    play: 开始游戏
    changelog: 更新日志
    importSavegame: 导入
    openSourceHint: 本游戏已开源！
    discordLink: 官方Discord服务器
    helpTranslate: 帮助我们翻译！

    # This is shown when using firefox and other browsers which are not supported.
    browserWarning: >-
        很抱歉, 本游戏在当前浏览器上可能运行缓慢! 使用chrome或者获取独立版以得到更好的体验。

    savegameLevel: 第<x>关
    savegameLevelUnknown: 未知关卡

    contests:
        contest_01_03062020:
            title: "竞赛 #01"
            desc: 最6的工厂将能赢得<strong>25</strong>美元的奖金！
            longDesc: >-
                To give something back to you, I thought it would be cool to make weekly contests!
                <br><br>
                <strong>This weeks topic:</strong> Build the coolest base!
                <br><br>
                Here's the deal:<br>
                <ul class="bucketList">
                    <li>Submit a screenshot of your base to <strong>contest@shapez.io</strong></li>
                    <li>Bonus points if you share it on social media!</li>
                    <li>I will choose 5 screenshots and propose it to the <strong>discord</strong> community to vote.</li>
                    <li>The winner gets <strong>$25</strong> (Paypal, Amazon Gift Card, whatever you prefer)</li>
                    <li>Deadline: 07.06.2020 12:00 AM CEST</li>
                </ul>
                <br>
                I'm looking forward to seeing your awesome creations!

        showInfo: 详细信息
        contestOver: 本次竞赛已结束。加入官方Discord以收到关于新竞赛的提醒！
        # contestOver: This contest has ended - Join the discord to get noticed about new contests!
    continue: 继续游戏
    newGame: 新游戏
    madeBy: 作者：<author-link>

dialogs:
    buttons:
        ok: 确认 # 好 完成 
        delete: 删除 # Delete
        cancel: 取消 # Cancel
        later: 以后 # Later
        restart: 重启游戏
        reset: 重置
        getStandalone: 获取独立版
        deleteGame: 我知道我在做什么
        viewUpdate: 查看更新
        showUpgrades: 显示建筑升级
        showKeybindings: 显示按键设置

    importSavegameError:
        title: 导入错误
        text: >-
            未能导入你的存档：

    importSavegameSuccess:
        title: 导入成功
        text: >-
            存档被成功导入

    gameLoadFailure:
        title: 存档损坏
        text: >-
            未能导入你的存档：

    confirmSavegameDelete:
        title: 确认删除
        text: >-
            你确定要删除这个存档吗？

    savegameDeletionError:
        title: 删除错误
        text: >-
            未能删除你的存档

    restartRequired:
        title: 需要重启游戏
        text: >-
            你需要重启游戏以应用变更的设置。

    editKeybinding:
        title: 更改按键设置
        desc: 请按下你想要使用的按键，或者按下ESC键来取消设置。

    resetKeybindingsConfirmation:
        title: 重置所有按键
        desc: 你将要重置所有按键，请确认。
        
    keybindingsResetOk:
        title: 重置所有按键
        desc: 成功重置所有按键！
        
    featureRestriction:
        title: 演示版
        desc: 你尝试使用了 <feature> 功能。该功能在演示版中不可用。请考虑购买独立版以获得更好的体验。
        
    oneSavegameLimit:
        title: 存档数量限制
        desc: 演示版中只能保存一份存档。 请删除旧存档或者获取独立版！

    updateSummary:
        title: 更新啦！
        desc: >-
            以下为自上次游戏以来更新的内容:
        

    upgradesIntroduction:
        title: 解锁建筑升级
        desc: >-
            <strong>不要销毁你之前建造的工厂！</strong>你生产过的所有形状都会被用来升级建筑。
            升级菜单在屏幕右上角。
        #    All shapes you produce can be used to unlock upgrades - <strong>Don't destroy your old factories!</strong>
        #    The upgrades tab can be found on the top right corner of the screen.

    massDeleteConfirm:
        title: 确认删除
        desc: >-
            你将要删除很多建筑，准确来说有<count>幢！ 你确定要这么做吗？

    blueprintsNotUnlocked:
        title: 未解锁
        desc: >-
            你还没有解锁蓝图功能！完成更多的关卡来解锁蓝图。

    keybindingsIntroduction:
        title: 实用按键
        desc: >-
            这个游戏有很多能帮助搭建工厂的使用按键。
            以下是其中的一些，记得在<strong>按键设置</strong>中查看其他的！<br><br>
            <code class='keybinding'>CTRL</code> + 拖动：选择区域以复制或删除。<br>
            <code class='keybinding'>SHIFT</code>: 按住以放置多个。<br>
            <code class='keybinding'>ALT</code>: 反向放置传送带。<br>
        # desc: >-
        #     This game has a lot of keybindings which make it easier to build big factories.
        #     Here are a few, but be sure to <strong>check out the keybindings</strong>!<br><br>
        #     <code class='keybinding'>CTRL</code> + Drag: Select area to copy / delete.<br>
        #     <code class='keybinding'>SHIFT</code>: Hold to place multiple of one building.<br>
        #     <code class='keybinding'>ALT</code>: Invert orientation of placed belts.<br>

    createMarker:
        title: 创建地图标记
        desc: 给地图标记起一个的名字。你可以在名字中加入一个<strong>短代码</strong>以加入形状。（你可以在<a href="https://viewer.shapez.io" target="_blank">这里</a>生成短代码。）

    markerDemoLimit:
        desc: 在演示版中你只能创建两个地图标记。请获取独立版以创建更多标记。
    massCutConfirm:
        title: 确认剪切
        desc: >-
            你将要剪切很多建筑，准确来说有<count>幢！ 你确定要这么做吗？

    exportScreenshotWarning:
        title: 工厂截图
        desc: >-
            你将要导出你的工厂的截图。如果你的基地很大，截图过程将会很慢，且有可能导致游戏崩溃！

ingame:
    # This is shown in the top left corner and displays useful keybindings in
    # every situation
    keybindingsOverlay:
        moveMap: 移动地图
        selectBuildings: 选择区域
        stopPlacement: 停止放置
        rotateBuilding: 转动建筑
        placeMultiple: 放置多个
        reverseOrientation: 反向放置
        disableAutoOrientation: 关闭自动定向
        toggleHud: 开关HUD
        placeBuilding: 放置建筑
        createMarker: 创建地图标记
        delete: 销毁
        pasteLastBlueprint: 粘贴上一个蓝图
        lockBeltDirection: 启用传送带规划
        plannerSwitchSide: 规划器换边

    # Everything related to placing buildings (I.e. as soon as you selected a building
    # from the toolbar)
    buildingPlacement:
        # Buildings can have different variants which are unlocked at later levels,
        # and this is the hint shown when there are multiple variants available.
        cycleBuildingVariants: 按<key>键以选择建筑变体.

        # Shows the hotkey in the ui, e.g. "Hotkey: Q"
        hotkeyLabel: >-
            快捷键: <key>

        infoTexts:
            speed: 效率
            range: 范围
            storage: 容量
            oneItemPerSecond: 1个/秒
            itemsPerSecond: <x>个/秒
            itemsPerSecondDouble: （2倍）

            tiles: <x>格

    # The notification when completing a level
    levelCompleteNotification:
        # <level> is replaced by the actual level, so this gets 'Level 03' for example.
        levelTitle: 第<level>关
        completed: 完成
        unlockText: 解锁<reward>！
        buttonNextLevel: 下一关

    # Notifications on the lower right
    notifications:
        newUpgrade: 有新更新啦！
        gameSaved: 游戏已保存。

    # Mass select information, this is when you hold CTRL and then drag with your mouse
    # to select multiple buildings
    massSelect:
        infoText: <keyCut>剪切，<keyCopy>复制，<keyDelete>删除，<keyCancel>取消.

    # The "Upgrades" window
    shop:
        title: 建筑升级
        buttonUnlock: 升级

        # Gets replaced to e.g. "Tier IX"
        tier: <x>级

        # The roman number for each tier
        # Chinese translation： Chinese characters for each tier
        tierLabels: [一, 二, 三, 四, 五, 六, 七, 八, 九, 十]

        maximumLevel: 最高级（<currentMult>倍效率）

    # The "Statistics" window
    statistics:
        title: 统计信息
        dataSources:
            stored:
                title: 储存
                description: 显示基地中每种图形储存的数量。
            produced:
                title: 生产
                description: 显示所有正在被生产的图形数量，包括中间产物。
            delivered:
                title: 送达
                description: 显示形状送达基地的速度。
        noShapesProduced: 你还没有生产任何形状。

        # Displays the shapes per minute, e.g. '523 / m'
        shapesPerMinute: <shapes>个/分钟


    # Settings menu, when you press "ESC"
    settingsMenu:
        playtime: 游戏时间

        buildingsPlaced: 建筑数量
        beltsPlaced: 传送带数量

        buttons:
            continue: 继续
            settings: 设置
            menu: 回到主界面

    # Bottom left tutorial hints
    tutorialHints:
        title: 需要帮助？
        showHint: 显示帮助
        hideHint: 关闭

    # When placing a blueprint
    blueprintPlacer:
        cost: 需要

    # Map markers
    waypoints:
        waypoints: 地图标记
        hub: 基地
        description: <strong>左键</strong>快速跳转到地图标记，右键删除地图标记。<br><br>按<keybinding>从当前视图中创建地图标记，或者在选定的位置上使用<strong>右键</strong>创建地图标记。
        creationSuccessNotification: 成功创建地图标记。

    # Interactive tutorial
    interactiveTutorial:
        title: 教程
        hints:
            1_1_extractor: 在<strong>圆形矿脉</strong>上放一个<strong>开采机</strong>来获取圆形！
            1_2_conveyor: >-
                用<strong>传送带</strong>将你的开采机连接到基地上！<br><br>提示：用你的鼠标<strong>按下并拖动</strong>传送带！

            1_3_expand: >-
                这<strong>不是</strong>一个挂机游戏！建造更多的开采机和传送带来更快地完成目标。<br><br>
                提示：按住<strong>SHIFT</strong>键来放置多个开采机，用<strong>R</strong>键旋转它们。

# All shop upgrades
shopUpgrades:
    belt:
        name: 传送带、平衡机、隧道
        description: 效率 <currentMult>倍 → <newMult>倍
    miner:
        name: 开采
        description: 效率 <currentMult>倍 → <newMult>倍
    processors:
        name: 切割、旋转、堆叠
        description: 效率 <currentMult>倍 → <newMult>倍
    painting:
        name: 混色、上色
        description: 效率 <currentMult>倍 → <newMult>倍

# Buildings and their name / description
buildings:
    belt:
        default:
            name: &belt 传送带
            description: 运送物品，按住并拖动来放置多个传送带。

    miner: # Internal name for the Extractor
        default:
            name: &miner 开采机
            description: 在形状或者颜色上放置来开采他们。

        chainable:
            name: 链式开采机
            description: 在形状或者颜色上放置来开采他们。可以被链接在一起。

    underground_belt: # Internal name for the Tunnel
        default:
            name: &underground_belt 隧道
            description: 可以从其他传送带或建筑底下方运送物品。

        tier2:
            name: 二级隧道
            description: 可以从其他传送带或建筑底下方运送物品。

    splitter: # Internal name for the Balancer
        default:
            name: &splitter 平衡机
            description: 多功能——将所有输入平均分配到所有输出。

        compact:
            name: 小型合流机
            description: 把两个输入合并到一个输出上。

        compact-inverse:
            name: 小型合流机
            description: 把两个输入合并到一个输出上。

    cutter:
        default:
            name: &cutter 切割机
            description: 将形状从上到下切开并输出。 <strong>如果你只需要其中一半，记得把另一半销毁掉，否则切割机会停止工作！</strong>
        quad:
            name: 切割机（四分）
            description: 将输入的形状切成四块。 <strong>如果你只需要其中一块，记得把其他的销毁掉，否则切割机会停止工作！</strong>

    rotater:
        default:
            name: &rotater 旋转机
            description: 将图形顺时针旋转90度。
        ccw:
            name: 旋转机（逆时针）
            description: 将图形逆时针旋转90度。

    stacker:
        default:
            name: &stacker 堆叠机
            description: 将输入的形状拼贴在一起。如果不能被直接拼贴，右边的形状会被堆叠在左边的形状上面.

    mixer:
        default:
            name: &mixer 混色机
            description: 将两个颜色混合在一起。（加法混合）

    painter:
        default:
            name: &painter 上色机
            description: &painter_desc 将整个形状涂上输入的颜色。
        double:
            name: 上色机（双倍）
            description: 同时为两个输入的形状上色，每次上色只消耗一份颜色。
        quad:
            name: 上色机（四向）
            description: 为形状的四个角涂上不同的颜色。
        mirrored:
            name: *painter
            description: *painter_desc

    trash:
        default:
            name: &trash 垃圾桶
            description: 从所有四个方向上输入物品并销毁它们。永远。

        storage:
            name: 仓库
            description: 储存多余的物品，有一定储存上限。可以被用来作为溢流门。
    hub:
        deliver: 交付
        toUnlock: 来解锁
        levelShortcut: LVL

storyRewards:
    # Those are the rewards gained from completing the store
    reward_cutter_and_trash:
        title: 切割图形
        desc: <strong>切割机</strong>已解锁。不论切割机的方向，它都会把图形<strong>从上到下</strong>切成两半。<br><br>记得把不需要的部分处理掉，否则这个这个建筑会停止工作。为此我给你准备了<strong>垃圾桶</strong>，它会把所有放进去的物品销毁掉。

    reward_rotater:
        title: 顺时针旋转
        desc: <strong>旋转机</strong>已解锁。它会顺时针旋转输入的形状90度。

    reward_painter:
        title: 上色
        desc: >-
            <strong>上色机</strong>已解锁。和形状一样，从颜色矿脉中开采颜色，然后将在上色机中将颜色涂在形状上。<br><br>PS：我们正在开发色盲模式！

    reward_mixer:
        title: 混合颜色
        desc: <strong>混色机</strong>已解锁。在这个建筑中将两个颜色混合在一起（加法混合）。

    reward_stacker:
        title: 堆叠
        desc: <strong>堆叠机</strong>已解锁。堆叠机会尝试把两个输入的形状<strong>拼贴</strong>在一起。如果有重叠的部分，右边的输入会被<strong>堆叠</strong>在左边的输入上方！

    reward_splitter:
        title: 分离与合并
        desc: <strong>平衡机</strong>已解锁。在大型工厂中，平衡机负责<strong>合并或分离</strong>多个传送带上的物品。<br><br>

    reward_tunnel:
        title: 隧道
        desc: <strong>隧道</strong>已解锁。你现在可以从其他传送带或建筑底下运送物品了！

    reward_rotater_ccw:
        title: 逆时针旋转
        desc: <strong>旋转机</strong>逆时针变体已解锁。这个变体可以逆时针旋转形状。选择旋转机然后按“T”键来选取这个变体。

    reward_miner_chainable:
        title: 链式开采机
        desc: <strong>链式开采机</strong>变体已解锁。它是开采机的一个变体。它可以将开采出来的资源<strong>传递</strong>给其他的开采机，使得资源提取更加高效！

    reward_underground_belt_tier_2:
        title: 二级隧道
        desc: <strong>二级隧道</strong>变体已解锁。这个隧道有<strong>更长的传输距离</strong>。你还可以混用不同的隧道变体！

    reward_splitter_compact:
        title: 小型合流机
        desc: >-
            <strong>小型合流机</strong>变体已解锁。它可以把两个输入合并到一个输出上。

    reward_cutter_quad:
        title: 四分切割机
        desc:  <strong>切割机</strong>四分变体已解锁。它可以将输入的形状切成四块而不只是左右两块。

    reward_painter_double:
        title: 双倍上色机
        desc: <strong>上色机</strong>双倍变体已解锁。 它像普通上色机一样为形状上色，只是它可以同时为两个形状上色，每次只消耗一份颜色！

    reward_painter_quad:
        title: 四向上色机
        desc: <strong>上色机</strong>四向变体已解锁。它可以在一个形状的四个角上涂不同的颜色！

    reward_storage:
        title: 仓库
        desc: <strong>仓库</strong>变体已解锁。它可以暂时储存一些材料，有容量上限。

    reward_freeplay:
        title: 自由模式
        desc: 恭喜你！你解锁了<strong>自由模式</strong>！现在形状将会是随机生成的！（不用担心，我计划在独立版本中加入更多内容！）

    reward_blueprints:
        title: 蓝图
        desc: 你现在可以复制粘贴你的工厂的一部分了！按住CTRL键并拖动鼠标来选择一块区域，然后按C键复制。<br><br>粘贴并<strong>不是免费的</strong>，你需要使用<strong>蓝图形状</strong>来粘贴你的蓝图。蓝图形状是你刚刚交付的形状。

    # Special reward, which is shown when there is no reward actually
    no_reward:
        title: 下一关
        desc: >-
            这一关没有奖励，但是下一关有！<br><br> PS: 你生产过的<strong>所有</strong>形状都会被用来<strong>升级建筑</strong>。

    no_reward_freeplay:
        title: 下一关
        desc: >-
            恭喜你！另外，我们已经计划在独立版中加入更多内容！

settings:
    title: 设置
    categories:
        game: 游戏内容
        app: 应用

    versionBadges:
        dev: 开发版本 # Development
        staging: 预览版本 # Staging
        prod: 正式版本 # Production
    buildDate: 于<at-date>编译

    labels:
        uiScale:
            title: 用户界面大小
            description: >-
                改变用户界面大小。用户界面会随着设备分辨率缩放，这个设置决定缩放比例。
            scales:
                super_small: 最小
                small: 较小
                regular: 正常
                large: 较大
                huge: 最大

        scrollWheelSensitivity:
            title: 缩放灵敏度
            description: >-
                改变缩放灵敏度（鼠标滚轮或者触控板）。
            sensitivity:
                super_slow: 最低
                slow: 较低
                regular: 正常
                fast: 较高
                super_fast: 最高

        language:
            title: 语言
            description: >-
                改变语言。所有的翻译皆由玩家提供，且有可能正在施工中！

        fullscreen:
            title: 全屏
            description: >-
                全屏以获得更好的游戏体验。仅在独立版中可用。

        soundsMuted:
            title: 关闭音效
            description: >-
                关闭所有音效。

        musicMuted:
            title: 关闭音乐
            description: >-
                关闭所有音乐。

        theme:
            title: 界面主题
            description: >-
                选择界面主题（深色或浅色）。

            themes:
                dark: 深色
                light: 浅色

        refreshRate:
            title: 模拟频率、刷新频率
            description: >-
                如果你的显示器是144hz的，请在这里更改刷新频率，这样游戏可以正确地根据你的屏幕进行模拟。但是如果你的电脑性能不佳，提高刷新频率可能降低帧数。
            # description: >-
            #     If you have a 144hz monitor, change the refresh rate here so the game will properly simulate at higher refresh rates. This might actually decrease the FPS if your computer is too slow.

        alwaysMultiplace:
            title: 多重放置
            description: >-
               开启这个选项之后放下建筑将不会取消建筑选择。等同于一直按下SHIFT键。
            # description: >-
            #     If enabled, all buildings will stay selected after placement until you cancel it. This is equivalent to holding SHIFT permanently.

        offerHints:
            title: 提示与教程
            description: >-
                是否显示提示、教程以及一些其他的帮助理解游戏的UI元素。
            # description: >-
            #     Whether to offer hints and tutorials while playing. Also hides certain UI elements onto a given level to make it easier to get into the game.

        movementSpeed:
            title: 移动速度
            description: 改变摄像头移动速度
            speeds:
                super_slow: 最慢
                slow: 较慢
                regular: 正常
                fast: 较快
                super_fast: 非常快
                extremely_fast: 最快

        enableTunnelSmartplace:
            title: 智能隧道放置
            description: >-
                启用后，放置隧道时会将多余的传送带移除。
                此外，拖动隧道可以快速铺设隧道，以及移除不必要的隧道。
        vignette:
            title: 晕映
            description: >-
                启用晕映，将屏幕角落里的颜色变深，更容易阅读文本。

keybindings:
    title: 按键设置
    hint: >-
         提示：使用CTRL、SHIFT、ALT! 这些建在放置建筑时有不同的效果。
    # hint: >-
    #     Tip: Be sure to make use of CTRL, SHIFT and ALT! They enable different placement options.

    resetKeybindings: 重置按键设置

    categoryLabels:
        general: 通用
        ingame: 游戏
        navigation: 视角
        placement: 放置
        massSelect: 批量选择
        buildings: 建筑快捷键
        placementModifiers: 放置建筑修饰键

    mappings:
        confirm: 确认
        back: 返回
        mapMoveUp: 上
        mapMoveRight: 右
        mapMoveDown: 下
        mapMoveLeft: 左
        centerMap: 回到基地
        # confirm: Confirm
        # back: Back
        # mapMoveUp: Move Up
        # mapMoveRight: Move Right
        # mapMoveDown: Move Down
        # mapMoveLeft: Move Left
        # centerMap: Center Map

        mapZoomIn: 放大
        mapZoomOut: 缩小
        createMarker: 创建地图标记

        menuOpenShop: 升级菜单
        menuOpenStats: 统计菜单

        toggleHud: 开关HUD
        toggleFPSInfo: 开关帧数与调试信息
        belt: *belt
        splitter: *splitter
        underground_belt: *underground_belt
        miner: *miner
        cutter: *cutter
        rotater: *rotater
        stacker: *stacker
        mixer: *mixer
        painter: *painter
        trash: *trash

        abortBuildingPlacement: 取消放置
        rotateWhilePlacing: 顺时针旋转
        rotateInverseModifier: >-
            修饰键: 改为逆时针旋转
        cycleBuildingVariants: 选择建筑变体
        # cycleBuildingVariants: Cycle Variants
        confirmMassDelete: 确认批量删除
        cycleBuildings: 选择建筑
        # cycleBuildings: Cycle Buildings
        massSelectStart: 开始批量选择
        massSelectSelectMultiple: 选择多个区域
        massSelectCopy: 复制

        placementDisableAutoOrientation: 取消自动定向
        placeMultiple: 继续放置
        placeInverse: 反向放置传送带
        pasteLastBlueprint: 粘贴上一张蓝图
        massSelectCut: 剪切
        exportScreenshot: 导出截图
        mapMoveFaster: 快速移动

        lockBeltDirection: 启用传送带规划
        switchDirectionLockSide: '规划器：换边'

about:
    title: 关于游戏
    # title: About this Game
    body: >-
        本游戏由<a href="https://github.com/tobspr"
        target="_blank">Tobias Springer</a>（我）开发，并且已经开源。<br><br>

        如果你想参与开发，请查看<a href="<githublink>"
        target="_blank">shapez.io on github</a>。<br><br>

        这个游戏的开发少不了热情的Discord社区。请加入我们的<a href="<discordlink>"
        target="_blank">Discord 服务器</a>！<br><br>

        本游戏的音乐由<a href="https://soundcloud.com/pettersumelius"
        target="_blank">Peppsen</a>制作——他是个很棒的伙伴。<br><br>

        最后，我想感谢我最好的朋友<a
        href="https://github.com/niklas-dahl" target="_blank">Niklas</a>——如果没有与他的异星工厂（factorio）的游戏体验，shapez.io将不会存在。
changelog:
    title: 版本日志

demo:
    features:
        restoringGames: 恢复存档 #中？
        importingGames: 倒入存档 #中？
        oneGameLimit: 最多一个存档
        customizeKeybindings: 按键设置
        # customizeKeybindings: Customizing Keybindings
        exportingBase: 导出工厂截图
    settingNotAvailable: 在演示版中不可用。

        

<|MERGE_RESOLUTION|>--- conflicted
+++ resolved
@@ -47,14 +47,9 @@
 
 steamPage:
     # This is the short text appearing on the steam page
-<<<<<<< HEAD
     shortText: shapez.io 是一款在无边际的地图上建造工厂、自动化生产与组合愈加复杂的形状的游戏。
     # shortText: shapez.io is a game about building factories to automate the creation and combination of increasingly complex shapes within an infinite map.
     
-=======
-    shortText: shapez.io 是一个关于在无限大的地图内建造工厂来自动化生产和合并越来越复杂的图形的游戏。
-
->>>>>>> 25957c86
     # This is the long description for the steam page - It is contained here so you can help to translate it, and I will regulary update the store page.
     # NOTICE:
     # - Do not translate the first line (This is the gif image at the start of the store)
@@ -62,26 +57,15 @@
     longText: >-
         [img]{STEAM_APP_IMAGE}/extras/store_page_gif.gif[/img]
 
-<<<<<<< HEAD
-        shapez.io 是一款在无边际的地图上建造工厂、自动化生产与组合愈加复杂的形状的游戏。
+        shapez.io 是一款在无边际的地图上建造工厂、自动化生产与组合愈加复杂的形状的游戏。提交任务，制造更复杂的流水线，解锁升级来提升您工厂的运作速度。
 
         你将会需要随着不断上升得需求扩大你的工厂。当然，不要忘记你可以在[b]无尽[/b]的地图上开采资源！
 
-        只对形状进行加工可能会使得你感到无聊。我们为你准备了颜色资源——将红、绿、蓝三种颜色混合，生产更多不同的颜色并粉刷在形状上以满足需求。
-=======
-        shapez.io 是一个关于建造工厂来自动化生产和合并越来越复杂的图形的游戏。提交任务，制造更复杂的流水线，解锁升级来提升您工厂的运作速度。
-
-        当需求提出时，您需要扩大工厂的规模来满足需求 - 不过不要忘记资源，您会扩张[b]无限的地图[/b]！
-
-        由于纯粹的图形组合很快就会变得无聊，您需要调色并且给您的图形染色 - 混合红黄蓝颜色来生产不同的颜色再给您的图形染色以满足要求。
-
-        本游戏共有18关（会让您忙活几个小时）但是我会不断增加新内容 - 有好多都在策划啦！
->>>>>>> 25957c86
+        只对形状进行加工可能会使你感到无聊。我们为你准备了颜色资源——将红、绿、蓝三种颜色混合，生产更多不同的颜色并粉刷在形状上以满足需求。
 
         这个游戏目前有18个关卡（这应该已经能让你忙碌几个小时了！），并且正在不断地更新中。很多新关卡已经在开发计划当中！ 
         
 
-<<<<<<< HEAD
         [b]独立版优势[/b]
 
         [list]
@@ -90,18 +74,18 @@
             [*] 深色模式
             [*] 更多设置
             [*] 支持作者继续开发shapez.io❤️
-            [*] 更多新功能
+            [*] 在以后还有更多特性！
         [/list]
 
 
-        [b]开发计划与玩家建议[/b]
-
-        本游戏已开源，所有人都能参与开发游戏内容！除此以外，我[b]非常重视[/b]玩家社区的反馈！我会阅读每一条建议并尽量顾及所有建议。
+        [b]开发计划与社区意见[/b]
+
+        本游戏已开源，所有人都能参与游戏内容的开发！除此以外，我[b]非常重视[/b]玩家社区的反馈！我会阅读每一条建议并尽量顾及所有建议。
 
         [list]
-            [*] 故事模式，建筑将消耗形状
-            [*] 更多的独立版关卡和建筑
-            [*] 不同的地图与障碍物
+            [*] 要消耗形状来造建筑的的故事模式
+            [*] 更多关卡&建筑（单机版独有）
+            [*] 更多地图，也许会有障碍物
             [*] 可配置的地图生成（矿脉密度与大小、 随机种子以及其他地图设置）
             [*] 更多形状
             [*] 更多的性能改进（当然，现在游戏已经非常流畅了！）
@@ -109,37 +93,7 @@
             [*] 以及更多其他的功能！
         [/list]
        
-        记得查看我的Trello看板！那里有所有的开发计划！https://trello.com/b/ISQncpJP/shapezio
-=======
-        [b]单机版的优点[/b]
-
-        [list]
-            [*] 路径点
-            [*] 无数量限制的存档
-            [*] 暗色模式
-            [*] 更多设置
-            [*] 允许我在开发 shapez.io 的道路上走得更远❤️
-            [*] 在以后还有更多特性
-        [/list]
-
-        [b]计划中的特性&社区意见[/b]
-
-        本游戏是开源的 - 任何人都可以做贡献！除此以外, I listen [b]a lot[/b] to the community! I try to read all suggestions and take as much feedback into account as possible.
-
-        [list]
-            [*] 要消耗图形来造建筑的的故事模式
-            [*] 更多关卡&建筑（单机版独有）
-            [*] 更多地图，也许会有障碍物
-            [*] 可配置的地图（Edit number and size of patches, seed, and more）
-            #括号里不会翻译了
-            [*] 更多图形
-            [*] 更多性能优化（虽然游戏运行地已经很好了！）
-            [*] 对色盲友好
-            [*] 还有好多好多！（快买）
-        [/list]
-
-        务必看看我的 计划版(trello board) 了解我的全部计划! https://trello.com/b/ISQncpJP/shapezio
->>>>>>> 25957c86
+        记得查看我的Trello计划板！那里有所有的开发计划！https://trello.com/b/ISQncpJP/shapezio
 
 global:
     loading: 加载中
@@ -162,7 +116,6 @@
 
     time:
         # Used for formatting past time dates
-<<<<<<< HEAD
         oneSecondAgo: 1秒前
         xSecondsAgo: <x>秒前
         oneMinuteAgo: 1分钟前
@@ -171,16 +124,6 @@
         xHoursAgo: <x>小时前
         oneDayAgo: 1天前
         xDaysAgo: <x>天前
-=======
-        oneSecondAgo: 一秒之前
-        xSecondsAgo: <x> 秒之前
-        oneMinuteAgo: 一分钟之前
-        xMinutesAgo: <x> 分钟之前
-        oneHourAgo: 一小时之前
-        xHoursAgo: <x> 小时之前
-        oneDayAgo: 一天之前
-        xDaysAgo: <x> 天之前
->>>>>>> 25957c86
 
         # Short formats for times, e.g. '5h 23m'
         secondsShort: <seconds>秒
