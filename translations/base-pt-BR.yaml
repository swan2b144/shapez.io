--- conflicted
+++ resolved
@@ -28,18 +28,13 @@
     discordLinkShort: Official Discord
 
     intro: >-
-<<<<<<< HEAD
         You like automation games? Then you are in the right place!
-=======
-        Shapez.io é um jogo relaxante no qual você deve construir fábricas para
-        produzir formas geométricas automaticamente.
->>>>>>> 9f53d954
 
         shapez.io is a relaxed game in which you have to build factories for the automated production of geometric shapes. As the level increases, the shapes become more and more complex, and you have to spread out on the infinite map.
 
-        And as if that wasn't enough, you also have to produce exponentially more to satisfy the demands - the only thing that helps is scaling! While you only process shapes at the beginning, you have to color them later - for this you have to extract and mix colors!
-
-        Buying the game on Steam gives you access to the full version, but you can also play a demo on shapez.io first and decide later!
+        And as if that wasn't enough, you also have to produce exponentially more to satisfy the demands - the only thing that helps is scaling! While you only have to process shapes at the beginning, you will later have to color them - by extracting and mixing colors!
+
+        Buying the game on Steam gives you access to the full version, but you can also play a demo at shapez.io first and decide later!
 
     title_advantages: Standalone Advantages
     advantages:
@@ -54,17 +49,10 @@
 
     title_future: Planned Content
     planned:
-<<<<<<< HEAD
         - Blueprint Library
         - Steam Achievements
         - Puzzle Mode
         - Minimap
-=======
-        - Biblioteca de projetos (Exclusivo para a versão completa)
-        - Conquistas da Steam
-        - Modo Puzzle
-        - Minimapa
->>>>>>> 9f53d954
         - Mods
         - Sandbox mode
         - ... and a lot more!
@@ -81,16 +69,8 @@
         discord: Official Discord
         roadmap: Roadmap
         subreddit: Subreddit
-<<<<<<< HEAD
         source_code: Source code (GitHub)
         translate: Help translate
-=======
-        source_code: Código-fonte (GitHub)
-        translate: Ajude a traduzir
-    text_open_source: >-
-        Qualquer um pode contribuir, estou ativamente envolvido com a comunidade
-        e tento ler todas as sugestões e receber críticas quando possível.
->>>>>>> 9f53d954
 
 global:
     loading: Loading
@@ -150,7 +130,6 @@
     newGame: New Game
     changelog: Changelog
     subreddit: Reddit
-<<<<<<< HEAD
     importSavegame: Import
     openSourceHint: This game is open source!
     discordLink: Official Discord Server
@@ -159,24 +138,12 @@
 
     # This is shown when using firefox and other browsers which are not supported.
     browserWarning: >-
-        Sorry, but the game is known to run slow on your browser! Get the standalone version or download Google Chrome for the full experience.
+        Sorry, but the game is known to run slowly on your browser! Get the standalone version or download Google Chrome for the full experience.
 
     savegameLevel: Level <x>
     savegameLevelUnknown: Unknown Level
     savegameUnnamed: Unnamed
 
-=======
-    importSavegame: Importar save
-    openSourceHint: Esse jogo tem código aberto!
-    discordLink: Discord oficial
-    helpTranslate: Ajude a traduzir!
-    madeBy: Feito por <author-link>
-    browserWarning: O jogo pode ficar lento em seu navegador! Compre a versão
-        completa ou baixe o Chrome para obter uma experiência completa.
-    savegameLevel: Nível <x>
-    savegameLevelUnknown: Nível desconhecido
-    savegameUnnamed: Sem nome
->>>>>>> 9f53d954
 dialogs:
     buttons:
         ok: OK
@@ -207,19 +174,12 @@
             Failed to load your savegame:
 
     confirmSavegameDelete:
-<<<<<<< HEAD
         title: Confirm deletion
         text: >-
             Are you sure you want to delete the following game?<br><br>
             '<savegameName>' at level <savegameLevel><br><br>
             This can not be undone!
 
-=======
-        title: Confirmar exclusão
-        text: Tem certeza que deseja deletar o jogo a seguir?<br><br>
-            '<savegameName>' no nível <savegameLevel><br><br> Isso não
-            pode ser revertido!
->>>>>>> 9f53d954
     savegameDeletionError:
         title: Failed to delete
         text: >-
@@ -239,28 +199,17 @@
         desc: This will reset all keybindings to their default values. Please confirm.
 
     keybindingsResetOk:
-<<<<<<< HEAD
         title: Keybindings reset
-        desc: The keybindings have been reset to their respective defaults!
-
-=======
-        title: Controles resetados
-        desc: Os controles foram resetados para as definições padrão.
->>>>>>> 9f53d954
+        desc: All keybindings have been reset to their defaults values!
+
     featureRestriction:
         title: Demo Version
         desc: You tried to access a feature (<feature>) which is not available in the demo. Consider getting the standalone version for the full experience!
 
     oneSavegameLimit:
-<<<<<<< HEAD
         title: Limited savegames
         desc: You can only have one savegame at a time in the demo version. Please remove the existing one or get the standalone version!
 
-=======
-        title: Limite de jogos salvos
-        desc: Você pode ter apenas um jogo salvo por vez na versão demo. Remova o
-            existente ou obtenha a versão completa!
->>>>>>> 9f53d954
     updateSummary:
         title: New update!
         desc: >-
@@ -269,7 +218,7 @@
     upgradesIntroduction:
         title: Unlock Upgrades
         desc: >-
-            All shapes you produce can be used to unlock upgrades - <strong>Don't destroy your old factories!</strong>
+            All shapes you produce can be used to unlock upgrades - <strong>don't destroy your old factories!</strong>
             The upgrades tab can be found on the top right corner of the screen.
 
     massDeleteConfirm:
@@ -283,15 +232,10 @@
             You are cutting a lot of buildings (<count> to be exact)! Are you sure you want to do this?
 
     massCutInsufficientConfirm:
-<<<<<<< HEAD
         title: Confirm cut
         desc: >-
             You can not afford to paste this area! Are you sure you want to cut it?
 
-=======
-        title: Confirmar Corte?
-        desc: Você não conseguirá colar essa área! Tem certeza que quer cortá-la??
->>>>>>> 9f53d954
     blueprintsNotUnlocked:
         title: Not unlocked yet
         desc: >-
@@ -307,7 +251,6 @@
             <code class='keybinding'>ALT</code>: Invert orientation of placed belts.<br>
 
     createMarker:
-<<<<<<< HEAD
         title: New Marker
         titleEdit: Edit Marker
         desc: Give it a meaningful name, you can also include a <strong>short key</strong> of a shape (Which you can generate <link>here</link>)
@@ -318,46 +261,21 @@
             Choose a pre-defined item:
         descShortKey: ... or enter the <strong>short key</strong> of a shape (Which you can generate <link>here</link>)
 
-=======
-        title: Nova Marcação
-        titleEdit: Editar Marcador
-        desc: Dê um nome significativo, você também pode incluir um <strong>código
-            </strong> de uma forma (Você pode gerá-lo <link>aqui</link>)
->>>>>>> 9f53d954
     markerDemoLimit:
         desc: You can only create two custom markers in the demo. Get the standalone for unlimited markers!
 
     exportScreenshotWarning:
-<<<<<<< HEAD
         title: Export screenshot
-        desc: You requested to export your base as a screenshot. Please note that this can be quite slow for a big base and even crash your game!
-
-=======
-        title: Exportar captura de tela
-        desc: Você está prestes a exportar uma captura de tela da sua base. Note que
-            isso pode ser bastante lento para uma base grande, e até mesmo pode
-            travar o jogo!
-    editSignal:
-        title: Defina o sinal
-        descItems: "Escolha um item pré-definido:"
-        descShortKey: ... ou insira o <strong>código</strong> de uma forma (Você  pode
-            gerá-lo <link>aqui</link>)
->>>>>>> 9f53d954
+        desc: You requested to export your base as a screenshot. Please note that this will be quite slow for a bigger base and could potentially crash your game!
+
     renameSavegame:
         title: Rename Savegame
         desc: You can rename your savegame here.
 
     entityWarning:
-<<<<<<< HEAD
         title: Performance Warning
-        desc: You have placed a lot of buildings, this is just a friendly reminder that the game can not handle an endless count of buildings - So try to keep your factories compact!
-
-=======
-        title: Aviso de Performance
-        desc: Você colocou muitas construções, isso é apenas um aviso amigável de que o
-            jogo não suporta construções infinitas - Então tente manter suas
-            fábricas  compactas!
->>>>>>> 9f53d954
+        desc: You have placed a lot of buildings, this is just a friendly reminder that the game can not handle an endless number of buildings - try to keep your factories compact!
+
 ingame:
     # This is shown in the top left corner and displays useful keybindings in
     # every situation
@@ -449,13 +367,13 @@
         dataSources:
             stored:
                 title: Stored
-                description: Displaying amount of stored shapes in your central building.
+                description: All shapes stored within the Hub.
             produced:
                 title: Produced
-                description: Displaying all shapes your whole factory produces, including intermediate products.
+                description: All shapes produced within your factory, including intermediate products.
             delivered:
                 title: Delivered
-                description: Displaying shapes which are delivered to your central building.
+                description: Shapes which are being delivered to the Hub.
         noShapesProduced: No shapes have been produced so far.
 
         # Displays the shapes per second, e.g. '523 / s'
@@ -467,14 +385,8 @@
     # Settings menu, when you press "ESC"
     settingsMenu:
         playtime: Playtime
-
         buildingsPlaced: Buildings
         beltsPlaced: Belts
-
-        buttons:
-            continue: Continue
-            settings: Settings
-            menu: Menu
 
     # Bottom left tutorial hints
     tutorialHints:
@@ -512,15 +424,15 @@
 
     # Connected miners
     connectedMiners:
-        one_miner: 1 Miner
-        n_miners: <amount> Miners
+        one_miner: 1 Extractor
+        n_miners: <amount> Extractors
         limited_items: Limited to <max_throughput>
 
     # Pops up in the demo every few minutes
     watermark:
         title: Demo version
-        desc: Click here to see the Steam version advantages!
-        get_on_steam: Get on steam
+        desc: Click here to see the advantages of the standalone version!
+        get_on_steam: Get on Steam
 
     standaloneAdvantages:
         title: Get the full version!
@@ -584,24 +496,10 @@
 
     belt:
         default:
-<<<<<<< HEAD
             name: &belt Conveyor Belt
             description: Transports items, hold and drag to place multiple.
 
     # Internal name for the Extractor
-=======
-            name: Esteira Transportadora
-            description: Transporta itens; mantenha pressionado e arraste para colocar
-                vários.
-    wire:
-        default:
-            name: Fio de Energia
-            description: Permite transportar energia.
-        second:
-            name: Fio
-            description: Transfere sinais, que podem ser de itens, cores ou binários (1 /
-                0). Fios com cores diferentes não se conectam.
->>>>>>> 9f53d954
     miner:
         default:
             name: &miner Extractor
@@ -646,10 +544,10 @@
     cutter:
         default:
             name: &cutter Cutter
-            description: Cuts shapes from top to bottom and outputs both halves. <strong>If you use only one part, be sure to destroy the other part or it will stall!</strong>
+            description: Cuts shapes from top to bottom and outputs both halves. <strong>If you use only one part, be sure to destroy the other part or it will clog and stall!</strong>
         quad:
             name: Cutter (Quad)
-            description: Cuts shapes into four parts. <strong>If you use only one part, be sure to destroy the other parts or it will stall!</strong>
+            description: Cuts shapes into four parts. <strong>If you use only one part, be sure to destroy the other parts or it will clog and stall!</strong>
 
     rotater:
         default:
@@ -665,7 +563,7 @@
     stacker:
         default:
             name: &stacker Stacker
-            description: Combines both items side by side. If this is not possible, they are stacked on top of each other.
+            description: Combines its inputs, on the same layer if possible, otherwise the right input is stacked on top of the left input.
 
     mixer:
         default:
@@ -686,7 +584,6 @@
             description: Colors the shapes on the left inputs with the color from the top input.
 
         quad:
-<<<<<<< HEAD
             name: Painter (Quad)
             description: Allows you to color each quadrant of the shape individually. Only slots with a <strong>truthy signal</strong> on the wires layer will be painted!
 
@@ -695,33 +592,6 @@
             name: &trash Trash
             description: Accepts inputs from all sides and destroys them. Forever.
 
-=======
-            name: Pintor (Quádruplo)
-            description: Permite que você pinte cada quadrante da forma individualmente. Apenas
-                entrada com um <strong>sinal verdadeiro</strong> no plano de fios
-                serão pintadas!
-    trash:
-        default:
-            name: Lixo
-            description: Aceita qualquer item e os destrói. PARA SEMPRE.
-    balancer:
-        default:
-            name: Balanceador
-            description: Multifuncional - Distribui igualmente todas as entradas para todas
-                as saídas.
-        merger:
-            name: Unificador (compacto)
-            description: Une duas esteiras em uma.
-        merger-inverse:
-            name: Unificador (compacto)
-            description: Une duas esteiras em uma.
-        splitter:
-            name: Divisor (compacto)
-            description: Divide uma esteira em duas.
-        splitter-inverse:
-            name: Divisor (compacto)
-            description: Divide uma esteira em duas.
->>>>>>> 9f53d954
     storage:
         default:
             name: &storage Storage
@@ -730,7 +600,7 @@
     wire:
         default:
             name: &wire Wire
-            description: &wire_desc Transfers signals, which can be items, colors or booleans (1 / 0). Different colored wires do not connect.
+            description: &wire_desc Transfers signals, which can be items, colours or booleans (1 or 0). Differently-coloured wires do not connect to each other.
 
         second:
             name: *wire
@@ -739,18 +609,17 @@
     wire_tunnel:
         default:
             name: &wire_tunnel Wire Crossing
-            description: Allows to cross two wires without connecting them.
+            description: Allows two wires to cross without connecting to each other.
 
     constant_signal:
         default:
-<<<<<<< HEAD
             name: &constant_signal Constant Signal
-            description: Emits a constant signal, which can be either a shape, color or boolean (1 / 0).
+            description: Emits a constant signal, which can be either a shape, color or boolean (1 or 0).
 
     lever:
         default:
             name: &lever Switch
-            description: Can be toggled to emit a boolean signal (1 / 0) on the wires layer, which can then be used to control for example an item filter.
+            description: Can be toggled to emit a boolean signal (1 or 0) on the wires layer, which can then be used to control components, for example an item filter.
 
     logic_gate:
         default:
@@ -785,57 +654,6 @@
             name: &display Display
             description: Connect a signal to show it on the display - It can be a shape, color or boolean.
 
-=======
-            name: Sinal Constante
-            description: Emite um sinal constante, que pode ser uma forma, cor ou binário (1
-                / 0).
-    lever:
-        default:
-            name: Interruptor
-            description: Pode ser ativado para emitir um sinal binário (1 / 0) no plano da
-                fiação, que pode então ser usado para controlar um filtro, por
-                exemplo.
-    logic_gate:
-        default:
-            name: Portão E (AND)
-            description: Emite um sinal binário "1" se ambas as entradas forem verdadeiras.
-                (Ser verdadeira significa receber um sinal de forma, cor ou
-                binário "1")
-        not:
-            name: Portão NEGAR (NOT)
-            description: Emite um sinal binário "1" se a entrada for falsa. (Ser verdadeira
-                significa receber um sinal de forma, cor ou binário "1")
-        xor:
-            name: Portão OU EXCLUSIVO (XOR)
-            description: Emite um sinal binário "1" se uma das entradas for verdadeira, mas
-                não duas. (Ser verdadeira significa receber um sinal de forma,
-                cor ou binário "1")
-        or:
-            name: Portão OU (OR)
-            description: Emite um sinal binário "1" se uma das entradas for verdadeira. (Ser
-                verdadeira significa receber um sinal de forma, cor ou binário
-                "1")
-    transistor:
-        default:
-            name: Transistor
-            description: Envia o sinal adiante se a entrada for verdadeira. (Ser verdadeira
-                significa receber um sinal de forma, cor ou binário "1")
-        mirrored:
-            name: Transistor
-            description: Envia o sinal adiante se a entrada for verdadeira. (Ser verdadeira
-                significa receber um sinal de forma, cor ou binário "1")
-    filter:
-        default:
-            name: Filtro
-            description: Conecte um sinal para rotear todos os itens desejador para o topo e
-                o restante para a direita. Pode ser controlado por sinais
-                binários também.
-    display:
-        default:
-            name: Display
-            description: Conecte um sinal para exibí-lo no display - Pode ser uma forma, cor
-                ou binário.
->>>>>>> 9f53d954
     reader:
         default:
             name: &reader Belt Reader
@@ -848,22 +666,15 @@
 
     comparator:
         default:
-<<<<<<< HEAD
             name: &comparator Compare
-            description: Returns boolean "1" if both signals are exactly equal. Can compare shapes, items and booleans.
-
-=======
-            name: Comparador
-            description: Devolve um sinal binário "1" se ambos os sinais forem idênticos.
-                Pode comparar formas, itens e binário.
->>>>>>> 9f53d954
+            description: Returns boolean "1" if both signals are exactly equal. Can compare shapes, colors and booleans.
+
     virtual_processor:
         default:
             name: &virtual_processor Virtual Cutter
             description: Virtually cuts the shape into two halves.
 
         rotater:
-<<<<<<< HEAD
             name: Virtual Rotater
             description: Virtually rotates the shape, both clockwise and counter-clockwise.
 
@@ -877,51 +688,19 @@
 
         painter:
             name: Virtual Painter
-            description: Virtually paints the shape from the bottom input with the shape on the right input.
+            description: Virtually paints the shape from the bottom input with the color on the right input.
 
     item_producer:
         default:
             name: Item Producer
             description: Available in sandbox mode only, outputs the given signal from the wires layer on the regular layer.
 
-=======
-            name: Rotacionador Virtual
-            description: Rotaciona virtualmente a forma, tanto no sentido horário quanto no
-                anti-horário.
-        unstacker:
-            name: Separador Virtual
-            description: Extrai virtualmente a camada mais acima para a saída direita e as
-                restantes para a esquerda.
-        stacker:
-            name: Empilhador Virtual
-            description: Empilha virtualmente a forma da direita em cima da forma da
-                esquerda.
-        painter:
-            name: Pintor Virtual
-            description: Pinta virtualmente a forma da entrada inferior com a forma da
-                entrada direita.
-    item_producer:
-        default:
-            name: Fábricante de Itens
-            description: Disponível no modo sandbox apenas, envia o sinal recebido do plano
-                de fios para o plano regular.
->>>>>>> 9f53d954
 storyRewards:
     # Those are the rewards gained from completing the store
     reward_cutter_and_trash:
-<<<<<<< HEAD
         title: Cutting Shapes
-        desc: You just unlocked the <strong>cutter</strong> - it cuts shapes in half from top to bottom <strong>regardless of its orientation</strong>!<br><br>Be sure to get rid of the waste, or otherwise <strong>it will stall</strong> - For this purpose I have given you the <strong>trash</strong>, which destroys everything you put into it!
-
-=======
-        title: Cortando formas
-        desc: Você acabou de desbloquear o <strong>cortador</strong>, que corta formas pela metade
-            de cima para baixo <strong>independente de sua
-            orientação</strong>!<br><br>Lembre-se de se livrar do lixo, caso
-            contrário, <strong>a máquina irá entupir</strong> - Por isso
-            eu te dei o <strong>lixo</strong>, que destrói
-            tudo que você coloca nele!
->>>>>>> 9f53d954
+        desc: You just unlocked the <strong>cutter</strong>, which cuts shapes in half from top to bottom <strong>regardless of its orientation</strong>!<br><br>Be sure to get rid of the waste, or otherwise <strong>it will clog and stall</strong> - For this purpose I have given you the <strong>trash</strong>, which destroys everything you put into it!
+
     reward_rotater:
         title: Rotating
         desc: The <strong>rotater</strong> has been unlocked! It rotates shapes clockwise by 90 degrees.
@@ -936,26 +715,13 @@
         desc: The <strong>mixer</strong> has been unlocked - It mixes two colors using <strong>additive blending</strong>!
 
     reward_stacker:
-<<<<<<< HEAD
         title: Stacker
         desc: You can now combine shapes with the <strong>stacker</strong>! Both inputs are combined, and if they can be put next to each other, they will be <strong>fused</strong>. If not, the right input is <strong>stacked on top</strong> of the left input!
 
     reward_balancer:
         title: Balancer
-        desc: The multifunctional <strong>balancer</strong> has been unlocked - It can be used to build bigger factories by <strong>splitting and merging items</strong> onto multiple belts!<br><br>
-
-=======
-        title: Empilhador
-        desc: Agora você pode combinar formas com o <strong>empilhador</strong>! Ambas
-            as entradas são combinadas e, se puderem ser colocadas próximas uma
-            da outra, serão <strong>fundidas</strong>. Caso contrário, a entrada
-            direita é <strong>empilhada em cima</strong> da entrada esquerda!
-    reward_splitter:
-        title: Distribuidor
-        desc: You have unlocked a <strong>splitter</strong> variant of the
-            <strong>balancer</strong> - It accepts one input and splits them
-            into two!
->>>>>>> 9f53d954
+        desc: The multifunctional <strong>balancer</strong> has been unlocked - It can be used to build bigger factories by <strong>splitting and merging items</strong> onto multiple belts!
+
     reward_tunnel:
         title: Tunnel
         desc: The <strong>tunnel</strong> has been unlocked - You can now tunnel items below belts and buildings with it!
@@ -965,19 +731,11 @@
         desc: You have unlocked a variant of the <strong>rotater</strong> - It allows you to rotate shapes counter-clockwise! To build it, select the rotater and <strong>press 'T' to cycle through its variants</strong>!
 
     reward_miner_chainable:
-<<<<<<< HEAD
         title: Chaining Extractor
         desc: >-
             You have unlocked the <strong>chained extractor</strong>! It can <strong>forward its resources</strong> to other extractors so you can more efficiently extract resources!<br><br>
             PS: The old extractor has been replaced in your toolbar now!
 
-=======
-        title: Extrator em Cadeia
-        desc: "You have unlocked the <strong>chained extractor</strong>! It can
-            <strong>forward its resources</strong> to other extractors so you
-            can more efficiently extract resources!<br><br> PS: The old
-            extractor has been replaced in your toolbar now!"
->>>>>>> 9f53d954
     reward_underground_belt_tier_2:
         title: Tunnel Tier II
         desc: You have unlocked a new variant of the <strong>tunnel</strong> - It has a <strong>bigger range</strong>, and you can also mix-n-match those tunnels now!
@@ -1006,7 +764,6 @@
         desc: You have unlocked a variant of the <strong>painter</strong> - It works similar to the regular painter but processes <strong>two shapes at once</strong>, consuming just one color instead of two!
 
     reward_storage:
-<<<<<<< HEAD
         title: Storage
         desc: >-
             You have unlocked the <strong>storage</strong> building - It allows you to store items up to a given capacity!<br><br>
@@ -1033,7 +790,7 @@
             Item Filter
         desc: >-
             You unlocked the <strong>Item Filter</strong>! It will route items either to the top or the right output depending on whether they match the signal from the wires layer or not.<br><br>
-            You can also pass in a boolean signal (1 / 0) to entirely activate or disable it.
+            You can also pass in a boolean signal (1 or 0) to entirely activate or disable it.
 
     reward_display:
         title: Display
@@ -1045,13 +802,13 @@
         title: Constant Signal
         desc: >-
             You unlocked the <strong>constant signal</strong> building on the wires layer! This is useful to connect it to <strong>item filters</strong> for example.<br><br>
-            The constant signal can emit a <strong>shape</strong>, <strong>color</strong> or <strong>boolean</strong> (1 / 0).
+            The constant signal can emit a <strong>shape</strong>, <strong>color</strong> or <strong>boolean</strong> (1 or 0).
 
     reward_logic_gates:
         title: Logic Gates
         desc: >-
             You unlocked <strong>logic gates</strong>! You don't have to be excited about this, but it's actually super cool!<br><br>
-            With those gates you can now compute AND, OR, XOR and NOT operations.<br><br>
+            With logic gates you can now compute AND, OR, XOR and NOT operations.<br><br>
             As a bonus on top I also just gave you a <strong>transistor</strong>!
 
     reward_virtual_processing:
@@ -1083,102 +840,6 @@
             Since the hub will require a <strong>throughput</strong> from now on, I highly recommend to build a machine which automatically delivers the requested shape!<br><br>
             The HUB outputs the requested shape on the wires layer, so all you have to do is to analyze it and automatically configure your factory based on that.
 
-=======
-        title: Acúmulo de excesso
-        desc: You have unlocked the <strong>storage</strong> building - It allows you to
-            store items up to a given capacity!<br><br> It priorities the left
-            output, so you can also use it as an <strong>overflow gate</strong>!
-    reward_freeplay:
-        title: Modo Livre
-        desc: Você conseguiu! Você desbloqueou o <strong>modo livre</strong>! Isso significa
-            que formas agora são geradas <strong>aleatóriamente</strong>!<br><br>
-            Já que o HUB vai precisar de uma entrada <strong>constante</strong> a partir de
-            agora, eu altamente recomendo que você construa uma máquina que entregue
-            automaticamente as formas pedidas!<br><br> O HUB emite a forma pedida
-            no plano dos fios, então tudo que você precisa fazer é analizá-la e
-            automaticamente configurar sua fábrica baseado nessa análise.
-    reward_blueprints:
-        title: Projetos
-        desc: Agora você pode <strong>copiar e colar</strong> partes de sua fábrica!
-            Selecione uma área (mantenha pressionada a tecla CTRL e arraste com
-            o mouse) e pressione 'C' para copiá-la. <br><br>Colar <strong>não é
-            de graça</strong>, é necessário produzir <strong>formas do
-            projeto</strong> para pagar! (Aquelas que você acabou de entregar).
-    no_reward:
-        title: Próximo nível
-        desc: "Este nível não lhe deu nenhuma recompensa, mas em breve?! <br><br>PS:
-            Melhor não destruir sua fábrica existente - Você precisa de
-            <strong>todas</strong> essas formas posteriormente mais tarde para
-            <strong>desbloquear atualizações</strong>!"
-    no_reward_freeplay:
-        title: Próximo nível
-        desc: Parabéns! Aliás, mais conteúdo vindo na versão completa!
-    reward_balancer:
-        title: Balanceador
-        desc: O <strong>balanceador</strong> multifuncional foi desbloqueado - Ele pode
-            ser usado para construir fábricas maiores <strong>dividindo e unindo
-            itens</strong> em múltiplas esteiras!<br><br>
-    reward_merger:
-        title: Unificador Compacto
-        desc: Você desbloqueou uma variante <strong>unificadora</strong> do
-            <strong>balanceador</strong> - Ele aceita duas entradas e as junta
-            em uma esteira!
-    reward_belt_reader:
-        title: Leitor de Esteira
-        desc: Você desbloqueou o <strong>leitor de esteira</strong>! Ele permite que
-            você meça a passagem de itens em uma esteira.<br><br>Espere até você
-            desbloquear os fios - ele se torna muito útil!
-    reward_rotater_180:
-        title: Rotacionador (180 graus)
-        desc: Você acabou de desbloquear o <strong>rotacionador</strong> de 180 graus! -
-            Ele permite que você rotacione uma forma em 180 graus (Surpresa! :D)
-    reward_display:
-        title: Display
-        desc: "Você desbloqueou o <strong>Display</strong> - Conecte um sinal no
-            plano de fios para poder vê-lo!<br><br> PS: Você percebeu que ambos o leitor
-            de esteiras e o armazenamento emitem o último item lido? Tente mostrar
-            isso em um display!"
-    reward_constant_signal:
-        title: Sinal Constante
-        desc: Você desbloqueou a construção que emite um <strong>sinal
-            constante</strong> no plano de fios! Isso é útil para conectar no
-            <strong>filtro de itens</strong> por exemplo.<br><br> O sinal
-            constante pode emitir um sinal de <strong>forma</strong>,
-            <strong>cor</strong> ou <strong>binário</strong> (1 / 0).
-    reward_logic_gates:
-        title: Portões Lógicos
-        desc: Você desbloqueou <strong>portões lógicos</strong>! Você não precisa se
-            animar com isso, mas na verdade é SUPER legal!<br><br> Com estes
-            portões você pode computar operações E (AND), OU (OR), OU EXCLUSIVO
-            (XOR) e NEGAR (NOT).<br><br>c E para a cereja do bolo, eu também te
-            dei um <strong>transistor</strong>!
-    reward_virtual_processing:
-        title: Processamento Virtual
-        desc: Eu acabei de te dar um monte de novas construções que te permitem
-            <strong>simular o processamento de formas</strong>!<br><br> Você
-            pode simular um cortador, rotacionador, empilhador e mais no plano
-            de fiação! Com isso você tem agora três maneiras de continuar
-            jogando:<br><br> - Construir uma <strong>máquina automática</strong>
-            para criar qualquer forma possível pedida pelo HUB (Você deveria
-            tentar!).<br><br> - Construir algo legal com os fios.<br><br> -
-            Continuar jogando normalmente.<br><br> Independente da sua escolha,
-            lembre de se divertir!
-    reward_wires_painter_and_levers:
-        title: Fios e Pintor Quádruplo
-        desc: "Você acabou de desbloquear o <strong>Plano de Fiação</strong>: Ele é um
-            plano separado no topo do plano comum e introduz um monte de novas
-            mecânicas!<br><br> Para começar eu te dou o <strong>Pintor
-            Quádruplo</strong> - Conecte a entrada que você quer que seja
-            colorida com o plano da fiação!<br><br> Para mudar de plano, aperte
-            <strong>E</strong>."
-    reward_filter:
-        title: Filtro de Itens
-        desc: Você desbloqueou o <strong>Filtro de Itens</strong>! Ele irá rotear os
-            itens para a saída superior ou da direit dependendo se eles batem
-            com o sinal vindo do plano dos fios ou não.<br><br> Você também pode
-            inserir um sinal binário (1 / 0) para ativá-lo ou desativá-lo
-            completamente
->>>>>>> 9f53d954
     reward_demo_end:
         title: End of Demo
         desc: >-
@@ -1299,7 +960,7 @@
         alwaysMultiplace:
             title: Multiplace
             description: >-
-                If enabled, all buildings will stay selected after placement until you cancel it. This is equivalent to holding SHIFT permanently.
+                If enabled, all buildings will stay selected after placement until you cancel it. This is equivalent to constantly holding SHIFT.
 
         offerHints:
             title: Hints & Tutorials
@@ -1329,10 +990,9 @@
         disableCutDeleteWarnings:
             title: Disable Cut/Delete Warnings
             description: >-
-                Disables the warning dialogs brought up when cutting/deleting more than 100 entities.
+                Disables the warning dialogues brought up when cutting/deleting more than 100 entities.
 
         lowQualityMapResources:
-<<<<<<< HEAD
             title: Low Quality Map Resources
             description: >-
                 Simplifies the rendering of resources on the map when zoomed in to improve performance.
@@ -1359,9 +1019,9 @@
                 The game is divided into chunks of 16x16 tiles, if this setting is enabled the borders of each chunk are displayed.
 
         pickMinerOnPatch:
-            title: Pick miner on resource patch
-            description: >-
-                Enabled by default, selects the miner if you use the pipette when hovering a resource patch.
+            title: Select extractor on resource patch
+            description: >-
+                Enabled by default, selects the extractor if you use the pipette when hovering a resource patch.
 
         simplifiedBelts:
             title: Simplified Belts (Ugly)
@@ -1369,50 +1029,10 @@
                 Does not render belt items except when hovering the belt to save performance. I do not recommend to play with this setting if you do not absolutely need the performance.
 
         enableMousePan:
-            title: Enable Mouse Pan
-            description: >-
-                Allows to move the map by moving the cursor to the edges of the screen. The speed depends on the Movement Speed setting.
-
-=======
-            title: Recursos do Mapa em Baixa Qualidade
-            description: Simplifica a renderização de recursos no mapa com o zoom aplicado
-                para melhorar a performance. Parece até mais limpo, então tenha
-                certeza de testar!
-        disableTileGrid:
-            title: Desabilite a Grade
-            description: Desabilitar a grade pode ajudar com a performance. Isso também faz
-                o jogo parecer mais limpo!
-        clearCursorOnDeleteWhilePlacing:
-            title: Limpar Cursor com Clique Direito
-            description: Habilitado por padrão, limpa o cursor sempre que você clica com o
-                botão direito enquanto você tem uma construção selecionada. Se
-                desabilitado, você pode deletar construções clicando com o botão
-                direito enquanto tiver algo selecionado.
-        lowQualityTextures:
-            title: Texturas de Baixa Qualidade (Feio)
-            description: Usa texturas de baixa qualidade para ajudar com a performance. Vai
-                deixar o jogo bem feio!
-        displayChunkBorders:
-            title: Mostrar Bordas das Chunks
-            description: O jogo é dividido em chunks de 16x16 ladrilhos, se está
-                configuração estiver habilitada, as bordas de cada chunk ficarão
-                à mostra.
-        pickMinerOnPatch:
-            title: Selecionar Extrator em uma Fonte de Recursos
-            description: Habilitador por padrão, seleciona o extrator se você usar o
-                conta-gotas em uma fonte de recursos.
-        simplifiedBelts:
-            title: Esteiras Simplificadas (Feio)
-            description: Não renderiza itens nas esteiras, exceto quando o cursor estiver em
-                cima da esteira, para melhorar a performance. Eu não recomendo
-                jogar com essa configuração habilitada se você não precisar
-                muito da melhoria de performance.
-        enableMousePan:
-            title: Habilitar Movimento com o Mouse
-            description: Permite mover o mapa ao mover o cursor para as bordas da tela. A
-                velocidade depende da configuração Velocidade de Movimento.
-    rangeSliderPercentage: <amount> %
->>>>>>> 9f53d954
+            title: Screen Edge Panning
+            description: >-
+                Allows panning the map by moving the cursor to the edges of the screen. The scroll speed depends on the Movement Speed setting.
+
 keybindings:
     title: Keybindings
     hint: >-
@@ -1528,7 +1148,6 @@
     settingNotAvailable: Not available in the demo.
 
 tips:
-<<<<<<< HEAD
     - The hub accepts input of any kind, not just the current shape!
     - Make sure your factories are modular - it will pay out!
     - Don't build too close to the hub, or it will be a huge chaos!
@@ -1550,7 +1169,7 @@
     - Holding <b>SHIFT</b> will activate the belt planner, letting you place long lines of belts easily.
     - Cutters always cut vertically, regardless of their orientation.
     - To get white mix all three colors.
-    - The storage buffer priorities the first output.
+    - The storage buffer prioritises the left output.
     - Invest time to build repeatable designs - it's worth it!
     - Holding <b>CTRL</b> allows to place multiple buildings.
     - You can hold <b>ALT</b> to invert the direction of placed belts.
@@ -1565,15 +1184,15 @@
     - Don't complicate things, try to stay simple and you'll go far.
     - You may need to re-use factories later in the game. Plan your factories to be re-usable.
     - Sometimes, you can find a needed shape in the map without creating it with stackers.
-    - Full windmills / pinwheels can never spawn naturally.
+    - Full windmills/pinwheels can never spawn naturally.
     - Color your shapes before cutting for maximum efficiency.
     - With modules, space is merely a perception; a concern for mortal men.
     - Make a separate blueprint factory. They're important for modules.
-    - Have a closer look on the color mixer, and your questions will be answered.
+    - Have a closer look at the color mixer, and your questions will be answered.
     - Use <b>CTRL</b> + Click to select an area.
     - Building too close to the hub can get in the way of later projects.
     - The pin icon next to each shape in the upgrade list pins it to the screen.
-    - Mix all primary colors together to make white!
+    - Mix all three primary colors to make white!
     - You have an infinite map, don't cramp your factory, expand!
     - Also try Factorio! It's my favorite game.
     - The quad cutter cuts clockwise starting from the top right!
@@ -1584,74 +1203,4 @@
     - To clear belts, cut the area and then paste it at the same location.
     - Press F4 to show your FPS and Tick Rate.
     - Press F4 twice to show the tile of your mouse and camera.
-    - You can click a pinned shape on the left side to unpin it.
-=======
-    - O HUB aceita qualquer tipo de forma, não apenas a pedida!
-    - Tenha certeza que seus designs são modulares - vai valer a pena!
-    - Não construa muito perto do HUB, ou será um caos!
-    - Se o empilhamento não funcionar, tente inverter as entradas.
-    - Você pode mudar a direção do planejador de esteiras apertando <b>R</b>.
-    - Segurar <b>CTRL</b> permite arrastar esteiras sem a orientação automática.
-    - As proporções se matém, desde que todas as melhorias estejam no mesmo
-      nível.
-    - Execução em série é mais eficiete que a paralela.
-    - Você desbloqueará variantes de construções mais para frente no jogo!
-    - Você pode usar <b>T</b> para mudar para diferentes variantes.
-    - Simetria é crucial!
-    - Você pode entrelaçar diferentes níveis de túnel.
-    - Tente construir fábricas compactas - vai valer a pena!
-    - O pintor tem uma variante espelhada que você pode selecionar com <b>T</b>
-    - Ter as proporções certas para cada construção vai maximizar sua eficiência.
-    - No nível máximo, 5 extratores vão encher uma única esteira.
-    - Não se esqueça dos túneis!
-    - Você não precisa dividir os itens igualmente para ter máxima eficiência.
-    - Segurar <b>SHIFT</b> vai ativar o planejamento de esteiras, te permitindo
-      colocar longas esteiras mais facilmente.
-    - Cortadores sempre cortam verticalmente, independente da orientação.
-    - Misture todas as cores para obter branco.
-    - O armazenamento prioriza a saída primária.
-    - Invista tempo em construir designs que podem ser repetidos - vale a pena!
-    - Segurar <b>CTRL</b> permite colocar múltiplas construções.
-    - Segure <b>ALT</b> para inverter a direção de esteiras posicionadas.
-    - Efficiência é a chave!
-    - Fontes de recursos mais distantes do HUB são mais complexas.
-    - Máquinas tem uma velocidade máxima, divida os itens para uma eficiência
-      máxima.
-    - Use balanceadores para maximizar sua eficiência.
-    - Organização é importante. Tente não entrelaçar muitas esteiras.
-    - Planeje com antecedência, ou tudo será um caos!
-    - Não remova suas fábricas antigas! Você precisará delas para desbloquear
-      melhorias.
-    - Tente passar do nível 20 sozinho antes de pedir ajuda!
-    - Não complique as coisas, tente manter tudo simples e você irá longe.
-    - Talvez você precise reusar fábricas antigas no futuro. Planeje-as para que
-      sejam reutilizáveis.
-    - As vezes, você pode encontrar uma forma necessária no mapa sem criá-la com
-      empilhadores.
-    - Moinhos completos nunca vão aparecer naturalmente.
-    - Pinte suas formas antes de cortar para ter máxima eficiência.
-    - Com módulos, espaço é meramente uma percepção; uma preocupação para
-      mortais.
-    - Faça uma fábrica separada para projetos. Eles são importantes para os
-      módulos.
-    - Dê uma olhada mais de perto no misturador de cores, e suas perguntas serão
-      respondidas.
-    - Use <b>CTRL</b> + Clique para selecionar uma área.
-    - Construções muito perto do HUB podem entrar no caminho de projetos futuros.
-    - O ícone de pin ao lado de cada forma na lista de melhorias fixa essa forma
-      na tela.
-    - Misture todas as cores primárias para fazer tinta branca!
-    - Você tem um mapa infinito, não amontoe sua fábrica, expanda!
-    - Tente também Factorio! É meu jogo favorito.
-    - O cortador quádruplo corta no sentido anti-horário começando pelo topo
-      direito!
-    - Você pode baixar seus saves no menu principal!
-    - Este jogo tem um monte de teclas úteis! Tenha certeza de checar a aba de
-      configurações.
-    - Este jogo tem muitas configurações, então dê uma olhada!
-    - O marcador para o HUB tem uma pequena bússola para indicar sua direção!
-    - Para limpar as esteiras, corte a área e cole-a no mesmo lugar.
-    - Pressione F4 para mostrar seu FPS e taxa de tiques.
-    - Pressione F4 duas vezes para mostrar o ladrilho do seu mouse e da câmera.
-    - Você pode clicar em uma forma fixada na esquerda para tirá-la de lá.
->>>>>>> 9f53d954
+    - You can click a pinned shape on the left side to unpin it.