#
#  GAME TRANSLATIONS
#
#  Contributing:
#
#    If you want to contribute, please make a pull request on this respository
#    and I will have a look.
#
#  Placeholders:
#
#    Do *not* replace placeholders! Placeholders have a special syntax like
#    `Hotkey: <key>`. They are encapsulated within angle brackets. The correct
#    translation for this one in German for example would be: `Taste: <key>` (notice
#    how the placeholder stayed '<key>' and was not replaced!)
#
#  Adding a new language:
#
#    If you want to add a new language, ask me in the discord and I will setup
#    the basic structure so the game also detects it.
#

steamPage:
    # This is the short text appearing on the steam page
    shortText: shapez.io est un jeu qui consiste à construire des usines pour automatiser la création et la combinaison de formes de plus en plus complexes sur une carte infinie.

    # This is the long description for the steam page - It is contained here so you can help to translate it, and I will regulary update the store page.
    # NOTICE:
    # - Do not translate the first line (This is the gif image at the start of the store)
    # - Please keep the markup (Stuff like [b], [list] etc) in the same format
    longText: >-
        [img]{STEAM_APP_IMAGE}/extras/store_page_gif.gif[/img]

        shapez.io est un jeu ayant pour objectif d'automatiser la création et la fusion de formes à l'aide d'une usine. Livrez des formes de plus en plus complexes requises pour progresser dans le jeu et débloquez des améliorations qui accéléreront votre chaîne de production.

        La demande allant croissant, vous aurez à adapter l'échelle de votre usine afin de suivre la demande - Ne négligez pas les resources cependant, vous aurez à vous étendre sur une [b]carte infinie[/b] !

        Traiter seulement des formes pouvant devenir monotone à la longue, vous aurez aussi à mélanger des couleurs et à les utiliser pour peindre vos formes - Combinez des pigments rouges, verts ou bleus pour produire différentes couleurs et enduisez-en vos formes afin de satisfaire les demandes.

        Ce jeu propose 18 niveaux (qui devraient d'ores et déjà vous occuper pour de nombreuses heures !) mais j'ajoute régulièrement de nouveaux contenus - Beaucoup de nouveautés sont prévues !


        [b]Avantage de la version complète[/b]

        [list]
            [*] Balises
            [*] Nombre illimité de sauvegardes
            [*] Thème sombre
            [*] Plus de paramètres de configuration
            [*] Acheter la version complète m'aide à poursuivre le développement de shapez.io ❤️
            [*] Encore plus de fonctionnalités à l'avenir !
        [/list]

        [b]Fonctionnalités planifiées & suggestions de la communauté[/b]

        Ce jeu est open source - N'importe qui peut contribuer ! En outre, Je suis [b]très attentif[/b] à ce que dit la communauté ! J'essaie de lire toutes les suggestions et de tenir compte des retours autant que possible.

        [list]
            [*] Mode Histoire où les batiments ont un coût en formes
            [*] Plus de niveaux et de batiments (en exclusivité dans la version complète)
            [*] Différentes cartes, contenant éventuellement des obstacles
            [*] Création configurable de carte (éditer le nombre et la taille des gisements de resources, édition de la graine générant la carte, et plus encore)
            [*] Davantage de types de formes
            [*] Performance améliorée (bien que le jeu tourne déjà de manière tout à fait décente !)
            [*] Adaptation de l'affichage des couleurs à différentes formes de daltonisme
            [*] Et bien plus encore !
        [/list]

        N'hésitez pas à consulter mon tableau trello pour avoir une vue d'ensemble de ce qui est prévu ! https://trello.com/b/ISQncpJP/shapezio

global:
    loading: Chargement
    error: Erreur

    # How big numbers are rendered, e.g. "10,000"
    thousandsDivider: "."

    # The suffix for large numbers, e.g. 1.3k, 400.2M, etc.   cf wikipedia système international d'unité
    # For french: https://fr.wikipedia.org/wiki/Pr%C3%A9fixes_du_Syst%C3%A8me_international_d%27unit%C3%A9s
    suffix:
        thousands: k
        millions: M
        billions: G
        trillions: T

    # Shown for infinitely big numbers
    infinite: inf

    time:
        # Used for formatting past time dates
        oneSecondAgo: il y a une seconde
        xSecondsAgo: il y a <x> secondes
        oneMinuteAgo: il y a une minute
        xMinutesAgo: il y a <x> minutes
        oneHourAgo: il y a une heure
        xHoursAgo: il y a <x> heures
        oneDayAgo: il y a un jour
        xDaysAgo: il y a <x> jours

        # Short formats for times, e.g. '5h 23m'
        secondsShort: <seconds>s
        minutesAndSecondsShort: <minutes>m <seconds>s
        hoursAndMinutesShort: <hours>h <minutes>m

        xMinutes: <x> minutes

    keys:
        tab: TAB
        control: CTRL
        alt: ALT
        escape: ESC
        shift: SHIFT
        space: ESPACE

demoBanners:
    # This is the "advertisement" shown in the main menu and other various places
    title: Version démo
    intro: >-
        Achetez la version complète pour débloquer toutes les fonctionnalités !

mainMenu:
    play: Jouer
    changelog: Historique
    importSavegame: Importer
    openSourceHint: Ce jeu est open source !
    discordLink: Serveur Discord officiel
    helpTranslate: Contribuez à la traduction !

    # This is shown when using firefox and other browsers which are not supported.
    browserWarning: >-
        Désolé, mais ce jeu est connu pour tourner lentement sur votre navigateur web ! Procurez-vous la version complète ou téléchargez Chrome pour une meilleure expérience.

    savegameLevel: Niveau <x>
    savegameLevelUnknown: Niveau inconnu

    contests:
        contest_01_03062020:
            title: "Concours #01"
            desc: Gagnez <strong>$25</strong> pour l'usine la plus cool !
            longDesc: >-
                Pour vous remercier, j'ai pensé qu'il serait bien de faire un concours hebdomadaire !
                <br><br>
                <strong>Le sujet de cette semaine:</strong> Construire l'usine la plus cool !
                <br><br>
                Voici comment faire:<br>
                <ul class="bucketList">
                    <li>Envoyez une capture d'écran de votre usine à <strong>contest@shapez.io</strong></li>
                    <li>Vous aurez des points bonus si vous la partagez sur les réseaux sociaux !</li>
                    <li>Je choisirai 5 images et les soumettrai au vote à la communauté <strong>discord</strong>.</li>
                    <li>Le gagnant empoche <strong>$25</strong> (Paypal, carte cadeau Amazon, ce que vous préférez)</li>
                    <li>Limite: 07.06.2020 AM 12:00 CEST</li>
                </ul>
                <br>
                J'attends avec impatience de voir vos superbes créations !

        showInfo: Voir
        contestOver: Ce concours est terminé - Rejoignez le serveur discord pour être tenu au courant des prochains concours !

dialogs:
    buttons:
        ok: OK
        delete: Effacer
        cancel: Annuler
        later: Plus tard
        restart: Relancer
        reset: Réinitialiser
        getStandalone: Se procurer la version complète
        deleteGame: Je sais ce que je fais
        viewUpdate: Voir les mises-à-jour
        showUpgrades: Montrer les améliorations
        showKeybindings: Montrer les raccourcis

    importSavegameError:
        title: Erreur d'importation
        text: >-
            Impossible d'importer votre sauvegarde:

    importSavegameSuccess:
        title: Sauvegarde importée
        text: >-
            Votre sauvegarde a été importée avec succès.

    gameLoadFailure:
        title: Le jeu est cassé
        text: >-
            Impossible de charger votre sauvegarde:

    confirmSavegameDelete:
        title: Confirmez la suppression
        text: >-
            Êtes-vous certains de vouloir supprimer votre partie ?

    savegameDeletionError:
        title: Impossible de supprimer
        text: >-
            Impossible de supprimer votre sauvegarde:

    restartRequired:
        title: Redémarrage requis
        text: >-
            Vous devez relancer le jeu pour appliquer les modifications.

    editKeybinding:
        title: Changer les contrôles
        desc: Appuyez sur la touche que vous voulez assigner, ou Escape pour annuler.

    resetKeybindingsConfirmation:
        title: Réinitialiser les contrôles
        desc: Ceci réinitialisera les touches par défaut. Veuillez confirmer.

    keybindingsResetOk:
        title: Réinitialisation des contrôles
        desc: Les contrôles ont été réinitialisés par leur état par défaut respectifs !

    featureRestriction:
        title: Version démo
        desc: Vous avez essayé d'accéder à la fonction (<feature>) qui n'est pas disponible dans la démo. Considérez l'achat de la version complète pour une expérience optimale !

    oneSavegameLimit:
        title: Sauvegardes limitées
        desc: Vous ne pouvez avoir qu'une seule sauvegarde en même temps dans la version démo. Merci d'effacer celle en cours ou alternativement de vous procurer la version complète !

    updateSummary:
        title: Nouvel mise-à-jour !
        desc: >-
            Voici les modifications depuis votre dernière session:

    upgradesIntroduction:
        title: Débloquer les améliorations
        desc: >-
            Toutes les formes que vous produisez peuvent être utilisées pour débloquer des améliorations - <strong>Ne détruisez pas vos anciennes usines !</strong>
            L'onglet des améliorations se trouve dans le coin supérieur droit de l'écran.

    massDeleteConfirm:
        title: Confirmation de suppression
        desc: >-
            Vous allez supprimer pas mal de bâtiments (<count> pour être exact) ! Etes vous certains de vouloir faire cela ?

    massCutConfirm:
        title: Confirmer la coupure
        desc: >-
            Vous vous apprêtez à couper beaucoup de bâtiments (<count> pour être précis) ! Êtes-vous
            certains de vouloir faire cela ?

    blueprintsNotUnlocked:
        title: Pas encore débloqué
        desc: >-
            Les patrons n'ont pas encore étés débloqués ! Terminez encore quelques niveaux pour les débloquer.

    keybindingsIntroduction:
        title: Raccourcis utiles
        desc: >-
            Le jeu a plein de raccourcis facilitant la construction de grandes usines.
            En voici quelques uns, n'hésitez pas à aller <strong>découvrir les raccourcis</strong> !<br><br>
            <code class='keybinding'>CTRL</code> + Glisser: Sélectionne une zone à copier / effacer.<br>
            <code class='keybinding'>SHIFT</code>: Laissez appuyé pour placer plusieurs fois le même bâtiment.<br>
            <code class='keybinding'>ALT</code>: Inverse l'orientation des convoyeurs placés.<br>

    createMarker:
        title: Nouvelle balise
        desc: Give it a meaningful name, you can also include a <strong>short key</strong> of a shape (Which you can generate <a href="https://viewer.shapez.io" target="_blank">here</a>)

    markerDemoLimit:
        desc: Vous ne pouvez créer que deux balises dans la démo. Achetez la version complète pour en faire tant que vous voulez !

    exportScreenshotWarning:
        title: Exporter une capture d'écran
        desc: >-
            Vous avez demandé à exporter votre base sous la forme d'une capture d'écran. Soyez conscient que cela peut s'avérer passablement lent pour une grande base, voire même planter votre jeu !

ingame:
    # This is shown in the top left corner and displays useful keybindings in
    # every situation
    keybindingsOverlay:
        moveMap: Déplacer
        selectBuildings: Sélection de la zone
        stopPlacement: Arrêter le placement
        rotateBuilding: Tourner le bâtiment
        placeMultiple: Placement multiple
        reverseOrientation: Changer l'orientation
        disableAutoOrientation: Désactiver l'orientation automatique
        toggleHud: Basculer l'affichage tête haute (ATH)
        placeBuilding: Placer un bâtiment
        createMarker: Créer une balise
        delete: Supprimer
        pasteLastBlueprint: Copier le dernier patron

    # Everything related to placing buildings (I.e. as soon as you selected a building
    # from the toolbar)
    buildingPlacement:
        # Buildings can have different variants which are unlocked at later levels,
        # and this is the hint shown when there are multiple variants available.
        cycleBuildingVariants: Appuyez sur <key> pour alterner entre les variantes.

        # Shows the hotkey in the ui, e.g. "Hotkey: Q"
        hotkeyLabel: >-
            Raccourci: <key>

        infoTexts:
            speed: Vitesse
            range: Portée
            storage: Espace de stockage
            oneItemPerSecond: 1 forme / s
            itemsPerSecond: <x> formes / s
            itemsPerSecondDouble: (x2)

            tiles: <x> cases

    # The notification when completing a level
    levelCompleteNotification:
        # <level> is replaced by the actual level, so this gets 'Level 03' for example.
        levelTitle: Niveau <level>
        completed: Terminé
        unlockText: <reward> débloqué !
        buttonNextLevel: Niveau suivant

    # Notifications on the lower right
    notifications:
        newUpgrade: Une nouvelle amélioration est disponible !
        gameSaved: Votre partie a été sauvegardée.

    # Mass select information, this is when you hold CTRL and then drag with your mouse
    # to select multiple buildings
    massSelect:
        infoText: Apuyez sur <keyCut> pour couper, <keyCopy> pour copier, <keyDelete> pour effacer et <keyCancel> pour annuler.

    # The "Upgrades" window
    shop:
        title: Améliorations
        buttonUnlock: Améliorer

        # Gets replaced to e.g. "Tier IX"
        tier: Niveau <x>

        # The roman number for each tier
        tierLabels: [I, II, III, IV, V, VI, VII, VIII, IX, X]
        maximumLevel: NIVEAU MAXIMAL (Vitesse x<currentMult>)

    # The "Statistics" window
    statistics:
        title: Statistiques
        dataSources:
            stored:
                title: Stocké
                description: Affiche le nombre de formes stockées dans votre bâtiment central.
            produced:
                title: Produit
                description: Affiche tous les formes que votre usine entière produit, en incluant les formes intermédiaires.
            delivered:
                title: Délivré
                description: Affiche les formes qui ont été livrées dans votre centre.
        noShapesProduced: Aucune forme n'a été produite jusqu'à présent.

        # Displays the shapes per minute, e.g. '523 / m'
        shapesPerMinute: <shapes> / m

    # Settings menu, when you press "ESC"
    settingsMenu:
        playtime: Temps de jeu

        buildingsPlaced: Bâtiments
        beltsPlaced: Convoyeurs

        buttons:
            continue: Continuer
            settings: Options
            menu: Retourner au menu

    # Bottom left tutorial hints
    tutorialHints:
        title: Besoin d'aide ?
        showHint: Indice
        hideHint: Fermer

    # When placing a blueprint
    blueprintPlacer:
        cost: Coût

    # Map markers
    waypoints:
        waypoints: Balise
        hub: Centre
        description: Cliquez une balise pour vous y rendre, clic-droit pour l'effacer.<br><br>Appuyez sur <keybinding> pour créer une balise sur la vue actuelle, ou <strong>clic-droit</strong> pour en créer une sur l'endroit pointé.
        creationSuccessNotification: La balise a été créée.

    # Interactive tutorial
    interactiveTutorial:
        title: Tutoriel
        hints:
            1_1_extractor: Placez un <strong>extracteur</strong> sur une <strong>forme en cercle</strong> pour l'extraire !
            1_2_conveyor: >-
                Connectez l'extracteur avec un <strong>convoyeur</strong> vers votre centre !<br><br>Astuce: <strong>Cliquez et faites glisser</strong> le convoyeur avec votre souris !

            1_3_expand: >-
                Ceci n'est <strong>PAS</strong> un jeu incrémental et inactif ! Construisez plus d'extracteurs et de convoyeurs pour atteindre plus vite votre votre but.<br><br>Astuce: Gardez <strong>SHIFT</strong> enfoncé pour placer plusieurs extracteurs, et utilisez <strong>R</strong> pour les faire pivoter.

# All shop upgrades
shopUpgrades:
    belt:
        name: Convoyeurs, Distributeurs et Tunnels
        description: Vitesse x<currentMult> → x<newMult>

    miner:
        name: Extraction
        description: Vitesse x<currentMult> → x<newMult>

    processors:
        name: Découpage, Rotation et Empilage
        description: Vitesse x<currentMult> → x<newMult>

    painting:
        name: Mélange et Peinture
        description: Vitesse x<currentMult> → x<newMult>

# Buildings and their name / description
buildings:
    belt:
        default:
            name: &belt Convoyeur
            description: Transporte les objects, maintenez et faites glisser pour en placer plusieurs.

    miner: # Internal name for the Extractor
        default:
            name: &miner Extracteur
            description: Placez-le au dessus d'une forme ou couleur pour l'extraire.

        chainable:
            name: Extracteur en série
            description: Placez-le au dessus d'une forme ou couleur pour l'extraire. Peut être mis en série.

    underground_belt: # Internal name for the Tunnel
        default:
            name: &underground_belt Tunnel
            description: Permet de faire passer des ressources en dessous de bâtiment et de convoyeurs.

        tier2:
            name: Tunnel Niveau II
            description: Permet de faire passer des ressources en dessous de bâtiment et de convoyeurs.

    splitter: # Internal name for the Balancer
        default:
            name: &splitter Répartiteur
            description: Multifonctionnel - Distribue de manière équitable toutes les entrées vers toutes les sorties.

        compact:
            name: Fusionneur (compact)
            description: Fusionne deux convoyeurs en un.

        compact-inverse:
            name: Fusionneur (compact)
            description: Fusionne deux convoyeurs en un.

    cutter:
        default:
            name: &cutter Découpeur
            description: Coupe une forme de haut en bas et sort les deux parties. <strong>Si vous n'utilisez qu'une seule partie, assurez-vous de détruite l'autre ou sinon, gare au blocage !</strong>
        quad:
            name: Découpeur (Quatre)
            description: Coupe une forme en quatre parties. <strong>Si vous n'utilisez pas toutes les parties, assurez-vous de détruite les autres ou sinon, gare au blocage !</strong>

    rotater:
        default:
            name: &rotater Pivoteur
            description: Fait pivoter une forme de 90 degrés vers la droite.
        ccw:
            name: Pivoteur inversé
            description: Fait pivoter une forme de 90 degrés vers la gauche.

    stacker:
        default:
            name: &stacker Combineur
            description: Combine deux formes. Si elles ne peuvent pas êtres combinées, la forme de droite est placée sur la forme de gauche.

    mixer:
        default:
            name: &mixer Mélangeur de couleur
            description: Mélange deux couleurs en utilisant la synthèse additive des couleurs.

    painter:
        default:
            name: &painter Peintre
            description: &painter_desc Colorie entièrement la forme de gauche avec la couleur de droite.
        double:
            name: Peintre (Double)
            description: Colorie les deux formes de gauche avec la couleur de droite.
        quad:
            name: Peintre (Quadruple)
            description: Permet de colorier chaque quadrant d'une forme avec une couleur différente.
        mirrored:
            name: *painter
            description: *painter_desc

    trash:
        default:
            name: &trash Poubelle
            description: Accepte des formes de n'importe quel côté et les détruit... pour toujours.

        storage:
            name: Stockage
            description: Stocke les formes en trop jusqu'à une certaine capacité. Peut être utilisé comme tampon.
    hub:
        deliver: Délivrez
        toUnlock: pour débloquer
        levelShortcut: NV

storyRewards:
    # Those are the rewards gained from completing the store
    reward_cutter_and_trash:
        title: Découper des formes
        desc: Vous venez de débloquer le <strong>découpeur</strong> - il coupe des formes en deux <strong>de haut en bas</strong> quel que soit son orientation !<br><br>Assurez-vous de vous débarasser des déchets, sinon <strong>gare au blocage</strong> - À cet effet, je mets à votre disposition la poubelle, qui détruit tout ce que vous y mettez !

    reward_rotater:
        title: Rotation
        desc: Le <strong>pivoteur</strong> a été débloqué ! Il pivote les formes de 90 degrés vers la droite.

    reward_painter:
        title: Peintre
        desc: >-
            Le <strong>peintre</strong> a été débloqué - Extrayez des pigments de couleur (comme vous le faites avec les formes) et combinez les avec une forme dans un peintre pour les colorier !<br><br>PS: Si vous êtes daltonien, je travaille déjà à une solution !

    reward_mixer:
        title: Mélangeur de couleurs
        desc: Le <strong>mélangeur</strong> a été débloqué - Combinez deux couleurs en utilisant <strong>la synthèse additive des couleurs</strong> avec ce bâtiment !

    reward_stacker:
        title: Combineur
        desc: Vous pouvez maintenant combiner deux formes avec le <strong>combineur</strong> ! Les deux entrées sont combinée et si elles ne peuvent êtres mises l'une à côté de l'autre, elles sont <strong>fusionnées</strong>. Sinon, la forme de droite est <strong>placée au dessus</strong> de la forme de gauche après avoir été légèrement réduite.

    reward_splitter:
        title: Distributeur/Rassembleur
        desc: Le <strong>répartiteur</strong> multifonctionnel a été débloqué - Il peut être utilisé pour construire de plus grandes usines en <strong>distribuant équitablement et rassemblant les formes</strong> entre plusieurs convoyeurs !<br><br>

    reward_tunnel:
        title: Tunnel
        desc: Le <strong>tunnel</strong> a été débloqué - À présent il devient possible de faire passer des formes sous les convoyeurs et les bâtiments !

    reward_rotater_ccw:
        title: Pivoteur inversé
        desc: Vous avez débloqué une variante du <strong>pivoteur</strong> - Elle permet de faire pivoter vers la gauche ! Pour le construire, sélectionnez le pivoteur et <strong>appuyez sur 'T' pour alterner entre les variantes</strong> !

    reward_miner_chainable:
        title: Extracteur en série
        desc: Vous avez débloqué <strong>l'extracteur en série</strong> ! Il permet de <strong>transférer ses resources</strong> à d'autres extracteurs pour augmenter le débit sortant !

    reward_underground_belt_tier_2:
        title: Tunnel niveau II
        desc: Vous avez débloqué une nouvelle variante du <strong>tunnel</strong> - Elle a une <strong>portée plus grande</strong>, et vous pouvez à présent superposer les deux variantes de tunnels !

    reward_splitter_compact:
        title: Répartiteur compact
        desc: >-
            Vous avez débloqué une variante compacte du <strong>répartiteur</strong> - Elle accepte deux entrées et les rassemble en une sortie !

    reward_cutter_quad:
        title: Quadruple découpeur
        desc: Vous avez débloqué une variante du <strong>découpeur</strong> - Elle permet de découper les formes en <strong>quatre parties</strong> à la place de simplement deux !

    reward_painter_double:
        title: Double peintre
        desc: Vous avez débloqué une variante du <strong>peintre</strong> - Elle fonctionne comme le peintre de base, mais elle permet de traiter <strong>deux formes à la fois</strong> en ne consommant qu'une couleur au lieu de deux !

    reward_painter_quad:
        title: Quadruple peintre
        desc: Vous avez débloqué une variante du <strong>peintre</strong> - Elle permet de colorier chaque partie d'une forme individuellement !

    reward_storage:
        title: Tampon de stockage
        desc: Vous avez débloqué une variante de <strong>la poubelle</strong> - Elle permet de stocker des formes jusqu'à une certaine limite !

    reward_freeplay:
        title: Mode libre
        desc: Vous y êtes arrivé ! Vous avez débloqué le <strong>mode libre</strong> ! Cela veut dire que dorénavant, les formes sont générées aléatoirement ! (Ne vous en faites pas, plus de contenu est prévu pour la version complète !)

    reward_blueprints:
        title: Patrons
        desc: Vous pouvez maintenant <strong>copier et coller</strong> des parties de votre usines ! Sélectionnez une zone (Appuyez sur CTRL, et sélectionnez avec votre souris), et appuyez sur 'C' pour la copier.<br><br>Coller n'est <strong>pas gratuit</strong>, vous devez produire <strong>des formes de patrons</strong> pour vous le payer (les mêmes que celles que vous venez de livrer).

    # Question from the translator: Should shortcuts be hardcoded in this message ?

    # Special reward, which is shown when there is no reward actually
    no_reward:
        title: Niveau suivant
        desc: >-
            Ce niveau n'a pas de récompense mais le prochain, oui ! <br><br>PS: Vous ne devriez pas détruire votre usine actuelle - Vous aurez besoin de <strong>toutes</strong> ces formes plus tard pour <strong>débloquer des améliorations</strong>

    no_reward_freeplay:
        title: Niveau suivant
        desc: >-
            Bravo ! À propos, plus de contenu est prévu pour la version complète !

settings:
    title: Options
    categories:
        game: Jeu
        app: Application

    versionBadges:
        dev: Développement
        staging: Test
        prod: Production
    buildDate: Créé le <at-date>

    labels:
        uiScale:
            title: Taille de l'interface
            description: >-
                Change la taille de l'interface utilisateur. Cette interface se redimensionnera suivant la résolution de votre appareil, mais cette option contrôle le facteur de résolution.
            scales:
                super_small: Très petite
                small: Petite
                regular: Normale
                large: Large
                huge: Très large

        scrollWheelSensitivity:
            title: Sensibilité du zoom
            description: >-
                Change la sensibilité du zoom (aussi bien de la roulette de la souris que du pavé tactile).
            sensitivity:
                super_slow: Super lent
                slow: Lent
                regular: Normal
                fast: Rapide
                super_fast: Super rapide

        fullscreen:
            title: Plein écran
            description: >-
                Il est recommandé de jouer au jeu en plein écran pour obtenir la meilleure expérience possible. Seulement disponible dans la version complète.

        soundsMuted:
            title: Sons désactivés
            description: >-
                Si coché, tous les sons seront désactivés.

        musicMuted:
            title: Musique désactivée
            description: >-
                Si coché, toute la musique sera désactivée.

        theme:
            title: Thème
            description: >-
                Choisissez votre thème (clair / sombre).

            themes:
                dark: Sombre
                light: Clair

        refreshRate:
            title: Fréquence de simulation
            description: >-
                Si vous avez un moniteur à fréquence élevée, changez le taux de rafraichissement pour que le jeu fonctionne correctement à cette haute fréquence. Ceci pourrait cependant diminuer vos IPS (itérations par seconde) si votre ordinateur est trop lent.

        alwaysMultiplace:
            title: Placement multiple
            description: >-
                Si activé, tous les bâtiments resterons sélectionnés tant que vous n'aurez pas annulé. Ceci revient à garder la touche SHIFT appuyée en permanence.

        offerHints:
            title: Indices
            description: >-
                Affiche ou non le bouton 'Afficher un indice' dans le coin inférieur gauche.

        language:
            title: Langage
            description: >-
                Change le langage. Toutes les traductions sont des contributions des utilisateurs et pourraient être partiellement incomplètes !

        movementSpeed:
            title: Vitesse de déplacement
            description: Change la vitesse à laquelle l'écran se déplace lors de l'utilisation du clavier.
            speeds:
                super_slow: Super lent
                slow: Lent
                regular: Normal
                fast: Rapide
                super_fast: Très rapide
                extremely_fast: Extrêmement rapide

keybindings:
    title: Contrôles
    hint: >-
        Astuce: Soyez sûr d'utiliser CTRL, SHIFT et ALT ! Ces touches activent différentes options de placement.

    resetKeybindings: Réinitialiser les contrôles

    categoryLabels:
        general: Application
        ingame: Jeu
        navigation: Navigation
        placement: Placement
        massSelect: Suppression de zone
        buildings: Raccourcis bâtiment
        placementModifiers: Modificateurs de placement

    mappings:
        confirm: Confirmer
        back: Retour
        mapMoveUp: Aller en haut
        mapMoveRight: Aller à droite
        mapMoveDown: Aller en bas
        mapMoveLeft: Aller à gauche
        centerMap: Centrer la carte

        mapZoomIn: Zoom avant
        mapZoomOut: Zoom arrière
        createMarker: Créer une balise

        menuOpenShop: Améliorations
        menuOpenStats: Statistiques

        toggleHud: Basculer l'affichage tête haute (ATH)
        toggleFPSInfo: Basculer l'affichage des IPS (itérations par seconde) et des informations de débogage
        belt: *belt
        splitter: *splitter
        underground_belt: *underground_belt
        miner: *miner
        cutter: *cutter
        rotater: *rotater
        stacker: *stacker
        mixer: *mixer
        painter: *painter
        trash: *trash

        abortBuildingPlacement: Annuler le placement
        rotateWhilePlacing: Pivoter
        rotateInverseModifier: >-
            Variante: Pivote à gauche
        cycleBuildingVariants: Alterner entre les variantes
        confirmMassDelete: Confirmer la suppression de la sélection
        cycleBuildings: Alterner entre les bâtiments

        massSelectStart: Cliquez et maintenez pour commencer
        massSelectSelectMultiple: Sélectionner plusieurs zones
        massSelectCopy: Copier la sélection

        placementDisableAutoOrientation: Désactiver l'orientation automatique
        placeMultiple: Rester en mode placement
        placeInverse: Inverser le mode d'orientation automatique
        pasteLastBlueprint: Copier le dernier patron
        massSelectCut: Couper la sélection
        exportScreenshot: Exporter toute la base en tant qu'image.
<<<<<<< HEAD
        mapMoveFaster: Se déplacer plus vite
=======
        mapMoveFaster: Move Faster
>>>>>>> 512a1eb0

about:
    title: À propos de ce jeu
    body: >-
        Ce jeu est open source et développé par <a href="https://github.com/tobspr"
        target="_blank">Tobias Springer</a> (c'est moi).<br><br>

        Si vous souhaitez contribuer, allez voir <a href="<githublink>"
        target="_blank">shapez.io sur github</a>.<br><br>

        Ce jeu n'aurait pu être réalisé sans la précieuse communauté discord autour de
        mes jeux - Vous devriez vraiment envisager de joindre le <a href="<discordlink>"
        target="_blank">serveur discord</a> !<br><br>

        La bande son a été créée par <a href="https://soundcloud.com/pettersumelius"
        target="_blank">Peppsen</a> - Il est impressionnant !<br><br>

        Pour terminer, un immense merci à mon meilleur amis <a
        href="https://github.com/niklas-dahl" target="_blank">Niklas</a> - Sans nos sessions sur factorio, ce jeu n'aurait jamais existé.

changelog:
    title: Historique

demo:
    features:
        restoringGames: Charger des sauvegardes
        importingGames: Importer des sauvegardes
        oneGameLimit: Limité à une sauvegarde
        customizeKeybindings: Personnalisation des contrôles
        exportingBase: Exporter toute la base en tant qu'image

    settingNotAvailable: Indisponible dans la démo.
#
# French translation version v0.5 based on english v1.1.8 by Didier WEERTS 'The Corsaire'
#

# French translation completed (and corrected) by Pascal Grossé.<|MERGE_RESOLUTION|>--- conflicted
+++ resolved
@@ -740,11 +740,7 @@
         pasteLastBlueprint: Copier le dernier patron
         massSelectCut: Couper la sélection
         exportScreenshot: Exporter toute la base en tant qu'image.
-<<<<<<< HEAD
         mapMoveFaster: Se déplacer plus vite
-=======
-        mapMoveFaster: Move Faster
->>>>>>> 512a1eb0
 
 about:
     title: À propos de ce jeu
