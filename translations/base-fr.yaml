--- conflicted
+++ resolved
@@ -2,55 +2,18 @@
     shortText: shapez.io est un jeu qui consiste à construire des usines pour
         automatiser la création et la combinaison de formes de plus en plus
         complexes sur une carte infinie.
-<<<<<<< HEAD
-    discordLinkShort: Official Discord
+    discordLinkShort: Discord officiel
     intro: >-
-        Shapez.io is a relaxed game in which you have to build factories for the
-        automated production of geometric shapes.  
-=======
-    discordLinkShort: Discord officiel
-    longText: >-
-        [img]{STEAM_APP_IMAGE}/extras/store_page_gif.gif[/img]
+        You like automation games? Then you are in the right place!
 
-        shapez.io est un jeu dans lequel vous devrez construire des usines pour automatiser la création et la combinaison de formes de plus en plus complexes sur une carte infinie.
+        shapez.io is a relaxed game in which you have to build factories for the automated production of geometric shapes. As the level increases, the shapes become more and more complex, and you have to spread out on the infinite map.
 
-        En livrant les formes requises, vous progresserez et débloquerez des améliorations pour accélérer votre usine.
-
-        Vous devrez agrandir votre usine pour répondre à l’augmentation de la demande en formes — Mais n’oubliez pas les ressources, vous devrez vous étendre au milieu de cette [b]carte infinie[/b] !
-
-        Bientôt, vous devrez mélanger les couleurs et peindre vos formes avec — Combinez les ressources de couleurs rouge, verte et bleue pour produire différentes couleurs et peindre les formes avec pour satisfaire la demande.
-
-        Ce jeu propose 18 niveaux progressifs (qui devraient déjà vous occuper quelques heures !) mais je développe constamment plus de contenu — Il y a beaucoup de choses prévues !
-
-        Acheter le jeu vous donne accès à la version complète qui a des fonctionnalités supplémentaires, et vous pourrez aussi accéder aux fonctionnalités fraîchement développées.
-
-        [b]Avantages de la version complète (standalone)[/b]
-
-        [list]
-            [*] Mode sombre
-            [*] Balises infinies
-            [*] Parties infinies
-            [*] Plus d’options
-            [*] Prochainement : Câbles et énergie ! Prévu pour (environ) fin juillet 2020.
-            [*] Prochainement : Plus de niveaux
-            [*] Aidez-moi à continuer de développer shapez.io ❤️
-        [/list]
-
-        [b]Mises à jour à venir[/b]
-
-        Je fais souvent des mises à jour et j’essaye d’en sortir une par semaine !
->>>>>>> 8ec64a36
-
-        As the level increases, the shapes become more and more complex, and you have to spread out on the infinite map.
-
-        And as if that wasn't enough, you also have to produce exponentially more to satisfy the demands - the only thing that helps is scaling!
-
-        While you only process shapes at the beginning, you have to color them later - for this you have to extract and mix colors!
+        And as if that wasn't enough, you also have to produce exponentially more to satisfy the demands - the only thing that helps is scaling! While you only process shapes at the beginning, you have to color them later - for this you have to extract and mix colors!
 
         Buying the game on Steam gives you access to the full version, but you can also play a demo on shapez.io first and decide later!
     title_advantages: Standalone Advantages
     advantages:
-        - <b>12 New Level</b> for a total of 26 levels
+        - <b>12 New Levels</b> for a total of 26 levels
         - <b>18 New Buildings</b> for a fully automated factory!
         - <b>20 Upgrade Tiers</b> for many hours of fun!
         - <b>Wires Update</b> for an entirely new dimension!
@@ -60,7 +23,7 @@
         - Support me! ❤️
     title_future: Planned Content
     planned:
-        - Blueprint Library (Standalone Exclusive)
+        - Blueprint Library
         - Steam Achievements
         - Puzzle Mode
         - Minimap
@@ -68,6 +31,12 @@
         - Sandbox mode
         - ... and a lot more!
     title_open_source: This game is open source!
+    text_open_source: >-
+        Anybody can contribute, I'm actively involved in the community and
+        attempt to review all suggestions and take feedback into consideration
+        where possible.
+
+        Be sure to check out my trello board for the full roadmap!
     title_links: Links
     links:
         discord: Official Discord
@@ -75,26 +44,10 @@
         subreddit: Subreddit
         source_code: Source code (GitHub)
         translate: Help translate
-    text_open_source: >-
-        Anybody can contribute, I'm actively involved in the community and
-        attempt to review all suggestions and take feedback into consideration
-        where possible.
-
-<<<<<<< HEAD
-        Be sure to check out my trello board for the full roadmap!
-=======
-        [list]
-            [*] [url=https://discord.com/invite/HN7EVzV]Discord officiel[/url]
-            [*] [url=https://trello.com/b/ISQncpJP/shapezio]Trello[/url]
-            [*] [url=https://www.reddit.com/r/shapezio]Subreddit[/url]
-            [*] [url=https://github.com/tobspr/shapez.io]Code source (GitHub)[/url]
-            [*] [url=https://github.com/tobspr/shapez.io/blob/master/translations/README.md]Aidez à traduire[/url]
-        [/list]
->>>>>>> 8ec64a36
 global:
     loading: Chargement
     error: Erreur
-    thousandsDivider: ","
+    thousandsDivider: " "
     decimalSeparator: ","
     suffix:
         thousands: k
@@ -104,17 +57,17 @@
     infinite: inf
     time:
         oneSecondAgo: il y a une seconde
-        xSecondsAgo: il y a <x> secondes
+        xSecondsAgo: il y a <x> secondes
         oneMinuteAgo: il y a une minute
-        xMinutesAgo: il y a <x> minutes
+        xMinutesAgo: il y a <x> minutes
         oneHourAgo: il y a une heure
-        xHoursAgo: il y a <x> heures
+        xHoursAgo: il y a <x> heures
         oneDayAgo: il y a un jour
-        xDaysAgo: il y a <x> jours
-        secondsShort: <seconds> s
-        minutesAndSecondsShort: <minutes> m <seconds> s
-        hoursAndMinutesShort: <hours> h <minutes> m
-        xMinutes: <x> minutes
+        xDaysAgo: il y a <x> jours
+        secondsShort: <seconds> s
+        minutesAndSecondsShort: <minutes> m <seconds> s
+        hoursAndMinutesShort: <hours> h <minutes> m
+        xMinutes: <x> minutes
     keys:
         tab: TAB
         control: CTRL
@@ -139,7 +92,7 @@
     browserWarning: Désolé, ce jeu sera lent sur votre navigateur web !
         Procurez-vous la version complète ou téléchargez Chrome pour une
         meilleure expérience.
-    savegameLevel: Niveau <x>
+    savegameLevel: Niveau <x>
     savegameLevelUnknown: Niveau inconnu
     savegameUnnamed: Sans titre
 dialogs:
@@ -157,20 +110,20 @@
         showKeybindings: Montrer les raccourcis
     importSavegameError:
         title: Erreur d’importation
-        text: Impossible d’importer votre sauvegarde :
+        text: "Impossible d’importer votre sauvegarde:"
     importSavegameSuccess:
         title: Sauvegarde importée
         text: Votre sauvegarde a été importée avec succès.
     gameLoadFailure:
         title: La sauvegarde est corrompue
-        text: Impossible de charger votre sauvegarde :
+        text: "Impossible de charger votre sauvegarde:"
     confirmSavegameDelete:
         title: Confirmez la suppression
         text: Êtes-vous sûr de vouloir supprimer cette partie ?<br><br> “<savegameName>”
             au niveau <savegameLevel><br><br> Ce sera définitif !
     savegameDeletionError:
         title: Impossible de supprimer
-        text: Impossible de supprimer votre sauvegarde :
+        text: "Impossible de supprimer votre sauvegarde:"
     restartRequired:
         title: Redémarrage requis
         text: Vous devez relancer le jeu pour appliquer les modifications.
@@ -195,7 +148,7 @@
             version complète !
     updateSummary:
         title: Nouvelle mise à jour !
-        desc: "Voici les changements depuis votre dernière session :"
+        desc: "Voici les changements depuis votre dernière session :"
     upgradesIntroduction:
         title: Débloquer les améliorations
         desc: Toutes les formes que vous produisez peuvent être utilisées pour débloquer
@@ -216,29 +169,29 @@
             la couper ?
     blueprintsNotUnlocked:
         title: Pas encore débloqué
-        desc: Les patrons n’ont pas encore été débloqués ! Terminez le niveau 12 pour y
+        desc: Les patrons n’ont pas encore été débloqués ! Terminez le niveau 12 pour y
             avoir accès.
     keybindingsIntroduction:
         title: Raccourcis utiles
         desc: "Le jeu a de nombreux raccourcis facilitant la construction de grandes
             usines. En voici quelques-uns, n’hésitez pas à aller
             <strong>découvrir les raccourcis</strong> !<br><br> <code
-            class='keybinding'>CTRL</code> + glisser : Sélectionne une zone à
-            copier / effacer.<br> <code class='keybinding'>MAJ</code> : Laissez
+            class='keybinding'>CTRL</code> + glisser : Sélectionne une zone à
+            copier / effacer.<br> <code class='keybinding'>MAJ</code> : Laissez
             appuyé pour placer plusieurs fois le même bâtiment.<br> <code
-            class='keybinding'>ALT</code> : Inverse l’orientation des convoyeurs
+            class='keybinding'>ALT</code> : Inverse l’orientation des convoyeurs
             placés.<br>"
     createMarker:
         title: Nouvelle balise
         titleEdit: Modifier cette balise
         desc: Donnez-lui un nom, vous pouvez aussi inclure <strong>le raccourci</strong>
-            d’une forme (que vous pouvez générer 
-            <a href="https://viewer.shapez.io" target="_blank">ici</a>).
+            d’une forme (que vous pouvez générer <a
+            href="https://viewer.shapez.io" target="_blank">ici</a>).
     editSignal:
         title: Définir le signal
-        descItems: Choisissez un objet prédéfini :
-        descShortKey: ... ou entrez le <strong>symbole</strong> d'une forme
-            (que vous pouvez générer <link>ici</link>)
+        descItems: "Choisissez un objet prédéfini:"
+        descShortKey: ... ou entrez le <strong>symbole</strong> d'une forme (que vous
+            pouvez générer <link>ici</link>)
     markerDemoLimit:
         desc: Vous ne pouvez créer que deux balises dans la démo. Achetez la version
             complète pour en placer autant que vous voulez !
@@ -253,8 +206,8 @@
     entityWarning:
         title: Avertissement de performance
         desc: Vous avez placé beaucoup de bâtiments, ceci est juste un rappel amical que
-            le jeu ne peut pas gérer un nombre infini de bâtiments, alors essayez de
-            gardez vos usines compactes !
+            le jeu ne peut pas gérer un nombre infini de bâtiments, alors
+            essayez de gardez vos usines compactes !
 ingame:
     keybindingsOverlay:
         moveMap: Déplacer
@@ -288,17 +241,17 @@
         uncolored: Sans couleur
     buildingPlacement:
         cycleBuildingVariants: Appuyez sur <key> pour alterner entre les variantes.
-        hotkeyLabel: Raccourci : <key>
+        hotkeyLabel: "Raccourci: <key>"
         infoTexts:
             speed: Vitesse
             range: Portée
             storage: Espace de stockage
-            oneItemPerSecond: 1 forme ⁄ s
-            itemsPerSecond: <x> formes ⁄ s
+            oneItemPerSecond: 1 forme ⁄ s
+            itemsPerSecond: <x> formes ⁄ s
             itemsPerSecondDouble: (×2)
-            tiles: <x> cases
+            tiles: <x> cases
     levelCompleteNotification:
-        levelTitle: Niveau <level>
+        levelTitle: Niveau <level>
         completed: Terminé
         unlockText: <reward> débloqué !
         buttonNextLevel: Niveau suivant
@@ -309,7 +262,7 @@
     shop:
         title: Améliorations
         buttonUnlock: Améliorer
-        tier: Niveau <x>
+        tier: Niveau <x>
         tierLabels:
             - I
             - II
@@ -347,9 +300,9 @@
                 description: Affiche les formes qui ont été livrées dans votre bâtiment central.
         noShapesProduced: Aucune forme produite pour le moment.
         shapesDisplayUnits:
-            second: <shapes> ⁄ s
-            minute: <shapes> ⁄ m
-            hour: <shapes> ⁄ h
+            second: <shapes> ⁄ s
+            minute: <shapes> ⁄ m
+            hour: <shapes> ⁄ h
     settingsMenu:
         playtime: Temps de jeu
         buildingsPlaced: Bâtiments
@@ -382,11 +335,11 @@
             1_1_extractor: Placez un <strong>extracteur</strong> sur une <strong>forme en
                 cercle</strong> pour l’extraire !
             1_2_conveyor: "Connectez l’extracteur avec un <strong>convoyeur</strong> vers
-                votre centre !<br><br>Astuce : <strong>Cliquez et faites
+                votre centre !<br><br>Astuce : <strong>Cliquez et faites
                 glisser</strong> le convoyeur avec votre souris !"
             1_3_expand: "Ceci n’est <strong>PAS</strong> un jeu incrémental et inactif !
                 Construisez plus d’extracteurs et de convoyeurs pour atteindre
-                plus vite votre but.<br><br>Astuce : Gardez <strong>MAJ</strong>
+                plus vite votre but.<br><br>Astuce : Gardez <strong>MAJ</strong>
                 enfoncé pour placer plusieurs extracteurs, et utilisez
                 <strong>R</strong> pour les faire pivoter."
     connectedMiners:
@@ -497,13 +450,13 @@
     rotater:
         default:
             name: Pivoteur
-            description: Fait pivoter une forme de 90 degrés vers la droite.
+            description: Fait pivoter une forme de 90 degrés vers la droite.
         ccw:
             name: Pivoteur inversé
-            description: Fait pivoter une forme de 90 degrés vers la gauche.
+            description: Fait pivoter une forme de 90 degrés vers la gauche.
         rotate180:
             name: Retourneur
-            description: Tourne une forme de 180 degrés.
+            description: Tourne une forme de 180 degrés.
     stacker:
         default:
             name: Combineur
@@ -577,20 +530,20 @@
             description: Émet un “1” booléen si l’entrée n'est pas vraie.
         xor:
             name: Porte OU-EXCLUSIF
-            description: Émet un “1” booléen si une des entrées est vraie,
-                mais pas les deux.
+            description: Émet un “1” booléen si une des entrées est vraie, mais pas les
+                deux.
         or:
             name: Porte OU
             description: Émet un “1” booléen si une des entrées est vraie.
     transistor:
         default:
             name: Transistor
-            description: Transmet l’entrée du bas si l’entrée du côté est vraie
-                (une forme, couleur ou “1”).
+            description: Transmet l’entrée du bas si l’entrée du côté est vraie (une forme,
+                couleur ou “1”).
         mirrored:
             name: Transistor
-            description: Transmet l’entrée du bas si l’entrée du côté est vraie
-                (une forme, couleur ou “1”).
+            description: Transmet l’entrée du bas si l’entrée du côté est vraie (une forme,
+                couleur ou “1”).
     filter:
         default:
             name: Filtre
@@ -626,8 +579,8 @@
             description: Fait pivoter virtuellement la forme de 90 degrés vers la droite.
         unstacker:
             name: Décombineur virtuel
-            description: Renvoie la couche supérieur à droite,
-                et les couches restantes à gauche.
+            description: Renvoie la couche supérieur à droite, et les couches restantes à
+                gauche.
         stacker:
             name: Combineur virtuel
             description: Combine virtuellement la forme de droite sur celle de gauche.
@@ -637,28 +590,27 @@
     item_producer:
         default:
             name: Générateur d'objet
-            description: Disponible en mode bac à sable uniquement,
-                renvoie le signal du calque de câblage sur le calque normal.
+            description: Disponible en mode bac à sable uniquement, renvoie le signal du
+                calque de câblage sur le calque normal.
 storyRewards:
     reward_cutter_and_trash:
         title: Découpage de formes
-        desc: Vous venez de débloquer le <strong>découpeur</strong>. Il coupe des
-            formes en deux <strong>de haut en bas</strong> quelle que soit son
+        desc: Vous venez de débloquer le <strong>découpeur</strong>. Il coupe des formes
+            en deux <strong>de haut en bas</strong> quelle que soit son
             orientation !<br><br>Assurez-vous de vous débarrasser des déchets,
-            sinon <strong>gare au blocage</strong>. À cet effet, je mets à
-            votre disposition la poubelle, qui détruit tout ce que vous y
-            mettez !
+            sinon <strong>gare au blocage</strong>. À cet effet, je mets à votre
+            disposition la poubelle, qui détruit tout ce que vous y mettez !
     reward_rotater:
         title: Rotation
-        desc: Le <strong>pivoteur</strong> a été débloqué !
-            Il pivote les formes de 90 degrés vers la droite.
+        desc: Le <strong>pivoteur</strong> a été débloqué ! Il pivote les formes de 90
+            degrés vers la droite.
     reward_painter:
         title: Peintre
-        desc: Le <strong>peintre</strong> a été débloqué. Extrayez des pigments de
+        desc: "Le <strong>peintre</strong> a été débloqué. Extrayez des pigments de
             couleur (comme vous le faites avec les formes) et combinez-les avec
-            une forme dans un peintre pour les colorier !<br><br>PS : Si vous
+            une forme dans un peintre pour les colorier !<br><br>PS : Si vous
             êtes daltonien, il y a un <strong>mode daltonien</strong>
-            paramétrable dans les préférences !
+            paramétrable dans les préférences !"
     reward_mixer:
         title: Mélangeur de couleurs
         desc: Le <strong>mélangeur</strong> a été débloqué. Combinez deux couleurs en
@@ -691,8 +643,8 @@
         title: Extracteur en série
         desc: "Vous avez débloqué <strong>l’extracteur en série</strong> ! Il permet de
             <strong>transférer ses ressources</strong> à d’autres extracteurs
-            pour augmenter le débit sortant !<br><br>
-            Note : Il remplace l’ancien extracteur dans votre barre d’outils."
+            pour augmenter le débit sortant !<br><br> Note : Il remplace
+            l’ancien extracteur dans votre barre d’outils."
     reward_underground_belt_tier_2:
         title: Tunnel niveau II
         desc: Vous avez débloqué une nouvelle variante du <strong>tunnel</strong> — Elle
@@ -709,9 +661,9 @@
             Elle accepte deux entrées et les rassemble en une sortie !
     reward_belt_reader:
         title: Lecteur de convoyeur
-        desc: Vous avez maintenant déverrouillé le <strong>lecteur de convoyeur</strong> !
-            Il vous permet de mesurer le débit d'un convoyeur.<br><br>
-            Et attendez de déverrouiller les câbles, alors cela deviendra vraiment
+        desc: Vous avez maintenant déverrouillé le <strong>lecteur de convoyeur</strong>
+            ! Il vous permet de mesurer le débit d'un convoyeur.<br><br> Et
+            attendez de déverrouiller les câbles, alors cela deviendra vraiment
             utile !
     reward_cutter_quad:
         title: Quadruple découpeur
@@ -740,23 +692,23 @@
             (les mêmes que celles que vous venez de livrer).
     reward_rotater_180:
         title: Retourneur
-        desc: Vous venez de déverrouiller le <strong>retourneur</strong> !
-            Il vous permet de faire pivoter une forme de 180 degrés (Surprise ! :D)
+        desc: Vous venez de déverrouiller le <strong>retourneur</strong> ! Il vous
+            permet de faire pivoter une forme de 180 degrés (Surprise ! :D)
     reward_wires_painter_and_levers:
         title: Câblages & Quadruple peintre
-        desc: Vous venez de déverrouiller le <strong>calque de câblage</strong>:
-            Il s'agit d'un calque au-dessus du calque normal
-            qui introduit beaucoup de nouvelle mécanique de jeu !<br><br>
-            Pour commencer, je vous ai débloqué le <strong>quadruple peintre</strong>.
-            Connectez les emplacements à peindre sur le calque de câblage !<br><br>
-            Pour basculer sur le calque de câblage, appuyez sur <strong>E</strong>.
+        desc: "Vous venez de déverrouiller le <strong>calque de câblage</strong>: Il
+            s'agit d'un calque au-dessus du calque normal qui introduit beaucoup
+            de nouvelle mécanique de jeu !<br><br> Pour commencer, je vous ai
+            débloqué le <strong>quadruple peintre</strong>. Connectez les
+            emplacements à peindre sur le calque de câblage !<br><br> Pour
+            basculer sur le calque de câblage, appuyez sur <strong>E</strong>."
     reward_filter:
         title: Filtre d'objet
-        desc: Vous avez déverrouillé le <strong>filtre d'objet</strong> !
-            Il acheminera les objets en haut ou à gauche selon qu'ils
-            correspondent au signal provenant de la couche de câblage ou non.<br><br>
-            Vous pouvez utiliser un signal booléen (1 / 0)
-            pour l'activer ou le désactiver complètement.
+        desc: Vous avez déverrouillé le <strong>filtre d'objet</strong> ! Il acheminera
+            les objets en haut ou à gauche selon qu'ils correspondent au signal
+            provenant de la couche de câblage ou non.<br><br> Vous pouvez
+            utiliser un signal booléen (1 / 0) pour l'activer ou le désactiver
+            complètement.
     reward_display:
         title: Afficheur
         desc: Vous avez déverrouillé l'<strong>afficheur</strong> ! Connectez-y un câble
@@ -770,28 +722,27 @@
             <strong>booléen</strong> (1 / 0).
     reward_logic_gates:
         title: Portes logiques
-        desc: Vous avez déverrouillé les <strong>portes logiques</strong> !
-            Vous n'êtes pas obligé d'être excité à ce sujet,
-            mais c'est vraiment super cool !<br><br>
-            Avec ces portes, vous pouvez maintenant effectuer des
+        desc: Vous avez déverrouillé les <strong>portes logiques</strong> ! Vous n'êtes
+            pas obligé d'être excité à ce sujet, mais c'est vraiment super cool
+            !<br><br> Avec ces portes, vous pouvez maintenant effectuer des
             opérations booléennes ET, OU, OU-EXCLUSIF et INVERSEUR !
     reward_virtual_processing:
         title: Traitement virtuel
         desc: Je viens de donner tout un tas de nouveaux bâtiments qui vous permettent
-            de <strong>simuler du traitement de forme</strong> !<br><br>
-            Vous pouvez maintenant simuler un découpeur, un pivoteur, un combineur et
+            de <strong>simuler du traitement de forme</strong> !<br><br> Vous
+            pouvez maintenant simuler un découpeur, un pivoteur, un combineur et
             plus encore sur le calque de câblage !<br><br> Avec cela, vous avez
-            maintenant trois options pour continuer le jeu :<br><br>.
-            Construire une <strong>machine automatisée</strong> pour créer toute
-            forme possible demandée par le centre (c'est cool, je le jure!).<br><br>.
-            Construire quelque chose de cool avec des câbles.<br><br>.
-            Continuer à jouer régulièrement.
+            maintenant trois options pour continuer le jeu :<br><br>. Construire
+            une <strong>machine automatisée</strong> pour créer toute forme
+            possible demandée par le centre (c'est cool, je le jure!).<br><br>.
+            Construire quelque chose de cool avec des câbles.<br><br>. Continuer
+            à jouer régulièrement.
     no_reward:
         title: Niveau suivant
-        desc: Ce niveau n’a pas de récompense mais le prochain, si !<br><br>
-            PS : Ne détruisez pas votre usine actuelle. Vous aurez besoin de
+        desc: "Ce niveau n’a pas de récompense mais le prochain, si !<br><br> PS : Ne
+            détruisez pas votre usine actuelle. Vous aurez besoin de
             <strong>toutes</strong> ces formes plus tard pour <strong>débloquer
-            des améliorations</strong>.
+            des améliorations</strong>."
     no_reward_freeplay:
         title: Niveau suivant
         desc: Bravo ! À propos, plus de contenu est prévu pour la version complète !
@@ -801,7 +752,8 @@
             Cela veut dire que dorénavant, les formes sont générées
             <strong>aléatoirement</strong> !<br><br> Étant donné que le centre
             ne demandera que de faibles quantités, je recommande fortement de
-            construire une machine qui délivre automatiquement la forme demandée !
+            construire une machine qui délivre automatiquement la forme demandée
+            !
     reward_demo_end:
         title: Fin de la Démo
         desc: Vous avez atteint la fin de la version démo !
@@ -821,9 +773,9 @@
     labels:
         uiScale:
             title: Taille de l’interface
-            description: Change la taille de l’interface utilisateur.
-                Cette interface se redimensionnera suivant la résolution de votre écran,
-                mais cette option contrôle le facteur de résolution.
+            description: Change la taille de l’interface utilisateur. Cette interface se
+                redimensionnera suivant la résolution de votre écran, mais cette
+                option contrôle le facteur de résolution.
             scales:
                 super_small: Très petite
                 small: Petite
@@ -836,16 +788,16 @@
                 automatiquement. Vous pouvez aussi entièrement désactiver cette
                 fonctionnalité ici.
             intervals:
-                one_minute: 1 minute
-                two_minutes: 2 minutes
-                five_minutes: 5 minutes
-                ten_minutes: 10 minutes
-                twenty_minutes: 20 minutes
+                one_minute: 1 minute
+                two_minutes: 2 minutes
+                five_minutes: 5 minutes
+                ten_minutes: 10 minutes
+                twenty_minutes: 20 minutes
                 disabled: Désactivé
         scrollWheelSensitivity:
             title: Sensibilité du zoom
-            description: Change la sensibilité du zoom
-                (roulette de la souris et pavé tactile).
+            description: Change la sensibilité du zoom (roulette de la souris et pavé
+                tactile).
             sensitivity:
                 super_slow: Très lent
                 slow: Lent
@@ -854,8 +806,8 @@
                 super_fast: Très rapide
         movementSpeed:
             title: Vitesse de déplacement
-            description: Change la vitesse de déplacement de l’écran
-                avec les touches clavier.
+            description: Change la vitesse de déplacement de l’écran avec les touches
+                clavier.
             speeds:
                 super_slow: Très lent
                 slow: Lent
@@ -933,7 +885,7 @@
         disableCutDeleteWarnings:
             title: Désactive les avertissements pour Couper / Effacer
             description: Désactive la boîte de dialogue qui s’affiche lorsque vous vous
-                apprêtez à couper / effacer plus de 100 entités.
+                apprêtez à couper / effacer plus de 100 entités.
         lowQualityMapResources:
             title: Ressources de la carte de plus basse qualité
             description: Simplifie le rendu des ressources sur la carte lorsqu’elle est
@@ -955,7 +907,7 @@
                 performances. Rend le jeu très moche !
         displayChunkBorders:
             title: Montrer les secteurs
-            description: Le jeu est divisé en secteurs de 16×16 cases. Si ce réglage est
+            description: Le jeu est divisé en secteurs de 16×16 cases. Si ce réglage est
                 activé, les limites de chaque secteur sont affichées.
         pickMinerOnPatch:
             title: Choisir l’extracteur sur une mine de ressources
@@ -974,7 +926,7 @@
                 déplacement.
 keybindings:
     title: Contrôles
-    hint: "Astuce : N’oubliez pas d’utiliser CTRL, MAJ et ALT ! Ces touches activent
+    hint: "Astuce : N’oubliez pas d’utiliser CTRL, MAJ et ALT ! Ces touches activent
         différentes options de placement."
     resetKeybindings: Réinitialiser les contrôles
     categoryLabels:
@@ -1001,8 +953,8 @@
         menuOpenStats: Statistiques
         menuClose: Fermer le menu
         toggleHud: Basculer l’affichage tête haute (ATH)
-        toggleFPSInfo: Basculer l’affichage des IPS (itérations par seconde) 
-            et des informations de débogage
+        toggleFPSInfo: Basculer l’affichage des IPS (itérations par seconde) et des
+            informations de débogage
         switchLayers: Basculer le calque
         exportScreenshot: Exporter une image de toute la base
         belt: Convoyeur
@@ -1031,14 +983,14 @@
         item_producer: Générateur d'objets (bac à sable)
         pipette: Pipette
         rotateWhilePlacing: Pivoter
-        rotateInverseModifier: Variante : Pivote à gauche
+        rotateInverseModifier: "Variante : Pivote à gauche"
         cycleBuildingVariants: Alterner entre les variantes
         confirmMassDelete: Confirmer la suppression de la sélection
         pasteLastBlueprint: Copier le dernier patron
         cycleBuildings: Alterner entre les bâtiments
         lockBeltDirection: Utiliser le planificateur de convoyeurs
-        switchDirectionLockSide: Planificateur : changer de côté
-        copyWireValue: Câblage : Copier la valeur sous le curseur
+        switchDirectionLockSide: "Planificateur : changer de côté"
+        copyWireValue: "Câblage : Copier la valeur sous le curseur"
         massSelectStart: Cliquez et glissez pour commencer
         massSelectSelectMultiple: Sélectionner plusieurs zones
         massSelectCopy: Copier la sélection
