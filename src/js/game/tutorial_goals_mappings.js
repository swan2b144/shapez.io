--- conflicted
+++ resolved
@@ -1,92 +1,87 @@
-import { T } from "../translations";
-import { enumBalancerVariants, MetaBalancerBuilding } from "./buildings/balancer";
-import { MetaConstantSignalBuilding } from "./buildings/constant_signal";
-import { enumCutterVariants, MetaCutterBuilding } from "./buildings/cutter";
-import { MetaDisplayBuilding } from "./buildings/display";
-import { MetaFilterBuilding } from "./buildings/filter";
-import { MetaLogicGateBuilding } from "./buildings/logic_gate";
-import { enumMinerVariants, MetaMinerBuilding } from "./buildings/miner";
-import { MetaMixerBuilding } from "./buildings/mixer";
-import { enumPainterVariants, MetaPainterBuilding } from "./buildings/painter";
-import { MetaReaderBuilding } from "./buildings/reader";
-import { enumRotaterVariants, MetaRotaterBuilding } from "./buildings/rotater";
-import { MetaStackerBuilding } from "./buildings/stacker";
-import { MetaStorageBuilding } from "./buildings/storage";
-import { enumUndergroundBeltVariants, MetaUndergroundBeltBuilding } from "./buildings/underground_belt";
-import { defaultBuildingVariant, MetaBuilding } from "./meta_building";
-/** @typedef {Array<[typeof MetaBuilding, string]>} TutorialGoalReward */
-import { enumHubGoalRewards } from "./tutorial_goals";
-
-/**
- * Helper method for proper types
- *  @returns {TutorialGoalReward}
- */
-const typed = x => x;
-
-/**
- * Stores which reward unlocks what
- * @enum {TutorialGoalReward?}
- */
-export const enumHubGoalRewardsToContentUnlocked = {
-    [enumHubGoalRewards.reward_cutter_and_trash]: typed([[MetaCutterBuilding, defaultBuildingVariant]]),
-    [enumHubGoalRewards.reward_rotater]: typed([[MetaRotaterBuilding, defaultBuildingVariant]]),
-    [enumHubGoalRewards.reward_painter]: typed([[MetaPainterBuilding, defaultBuildingVariant]]),
-    [enumHubGoalRewards.reward_mixer]: typed([[MetaMixerBuilding, defaultBuildingVariant]]),
-    [enumHubGoalRewards.reward_stacker]: typed([[MetaStackerBuilding, defaultBuildingVariant]]),
-    [enumHubGoalRewards.reward_balancer]: typed([[MetaBalancerBuilding, defaultBuildingVariant]]),
-    [enumHubGoalRewards.reward_tunnel]: typed([[MetaUndergroundBeltBuilding, defaultBuildingVariant]]),
-
-    [enumHubGoalRewards.reward_rotater_ccw]: typed([[MetaRotaterBuilding, enumRotaterVariants.ccw]]),
-    [enumHubGoalRewards.reward_rotater_180]: typed([[MetaRotaterBuilding, enumRotaterVariants.rotate180]]),
-    [enumHubGoalRewards.reward_miner_chainable]: typed([[MetaMinerBuilding, enumMinerVariants.chainable]]),
-    [enumHubGoalRewards.reward_underground_belt_tier_2]: typed([
-        [MetaUndergroundBeltBuilding, enumUndergroundBeltVariants.tier2],
-    ]),
-    [enumHubGoalRewards.reward_splitter]: typed([[MetaBalancerBuilding, enumBalancerVariants.splitter]]),
-    [enumHubGoalRewards.reward_merger]: typed([[MetaBalancerBuilding, enumBalancerVariants.merger]]),
-    [enumHubGoalRewards.reward_cutter_quad]: typed([[MetaCutterBuilding, enumCutterVariants.quad]]),
-    [enumHubGoalRewards.reward_painter_double]: typed([[MetaPainterBuilding, enumPainterVariants.double]]),
-    [enumHubGoalRewards.reward_storage]: typed([[MetaStorageBuilding, defaultBuildingVariant]]),
-
-    [enumHubGoalRewards.reward_belt_reader]: typed([[MetaReaderBuilding, defaultBuildingVariant]]),
-    [enumHubGoalRewards.reward_display]: typed([[MetaDisplayBuilding, defaultBuildingVariant]]),
-    [enumHubGoalRewards.reward_constant_signal]: typed([
-        [MetaConstantSignalBuilding, defaultBuildingVariant],
-    ]),
-    [enumHubGoalRewards.reward_logic_gates]: typed([[MetaLogicGateBuilding, defaultBuildingVariant]]),
-<<<<<<< HEAD
-    [enumHubGoalRewards.reward_filter_and_color_observer]: typed([[MetaFilterBuilding, defaultBuildingVariant]]),
-    [enumHubGoalRewards.reward_virtual_processing]: null, // @TODO!
-=======
-    [enumHubGoalRewards.reward_filter]: typed([[MetaFilterBuilding, defaultBuildingVariant]]),
-    [enumHubGoalRewards.reward_virtual_processing]: null,
->>>>>>> d462a0dc
-
-    [enumHubGoalRewards.reward_wires_painter_and_levers]: typed([
-        [MetaPainterBuilding, enumPainterVariants.quad],
-    ]),
-    [enumHubGoalRewards.reward_freeplay]: null,
-    [enumHubGoalRewards.reward_blueprints]: null,
-    [enumHubGoalRewards.no_reward]: null,
-    [enumHubGoalRewards.no_reward_freeplay]: null,
-    [enumHubGoalRewards.reward_demo_end]: null,
-};
-
-if (G_IS_DEV) {
-    // Sanity check
-    for (const rewardId in enumHubGoalRewards) {
-        const mapping = enumHubGoalRewardsToContentUnlocked[rewardId];
-
-        if (typeof mapping === "undefined") {
-            assertAlways(
-                false,
-                "Please define a mapping for the reward " + rewardId + " in tutorial_goals_mappings.js"
-            );
-        }
-
-        const translation = T.storyRewards[rewardId];
-        if (!translation || !translation.title || !translation.desc) {
-            assertAlways(false, "Translation for reward " + rewardId + "missing");
-        }
-    }
-}+import { T } from "../translations";
+import { enumBalancerVariants, MetaBalancerBuilding } from "./buildings/balancer";
+import { MetaConstantSignalBuilding } from "./buildings/constant_signal";
+import { enumCutterVariants, MetaCutterBuilding } from "./buildings/cutter";
+import { MetaDisplayBuilding } from "./buildings/display";
+import { MetaFilterBuilding } from "./buildings/filter";
+import { MetaLogicGateBuilding } from "./buildings/logic_gate";
+import { enumMinerVariants, MetaMinerBuilding } from "./buildings/miner";
+import { MetaMixerBuilding } from "./buildings/mixer";
+import { enumPainterVariants, MetaPainterBuilding } from "./buildings/painter";
+import { MetaReaderBuilding } from "./buildings/reader";
+import { enumRotaterVariants, MetaRotaterBuilding } from "./buildings/rotater";
+import { MetaStackerBuilding } from "./buildings/stacker";
+import { MetaStorageBuilding } from "./buildings/storage";
+import { enumUndergroundBeltVariants, MetaUndergroundBeltBuilding } from "./buildings/underground_belt";
+import { defaultBuildingVariant, MetaBuilding } from "./meta_building";
+/** @typedef {Array<[typeof MetaBuilding, string]>} TutorialGoalReward */
+import { enumHubGoalRewards } from "./tutorial_goals";
+
+/**
+ * Helper method for proper types
+ *  @returns {TutorialGoalReward}
+ */
+const typed = x => x;
+
+/**
+ * Stores which reward unlocks what
+ * @enum {TutorialGoalReward?}
+ */
+export const enumHubGoalRewardsToContentUnlocked = {
+    [enumHubGoalRewards.reward_cutter_and_trash]: typed([[MetaCutterBuilding, defaultBuildingVariant]]),
+    [enumHubGoalRewards.reward_rotater]: typed([[MetaRotaterBuilding, defaultBuildingVariant]]),
+    [enumHubGoalRewards.reward_painter]: typed([[MetaPainterBuilding, defaultBuildingVariant]]),
+    [enumHubGoalRewards.reward_mixer]: typed([[MetaMixerBuilding, defaultBuildingVariant]]),
+    [enumHubGoalRewards.reward_stacker]: typed([[MetaStackerBuilding, defaultBuildingVariant]]),
+    [enumHubGoalRewards.reward_balancer]: typed([[MetaBalancerBuilding, defaultBuildingVariant]]),
+    [enumHubGoalRewards.reward_tunnel]: typed([[MetaUndergroundBeltBuilding, defaultBuildingVariant]]),
+
+    [enumHubGoalRewards.reward_rotater_ccw]: typed([[MetaRotaterBuilding, enumRotaterVariants.ccw]]),
+    [enumHubGoalRewards.reward_rotater_180]: typed([[MetaRotaterBuilding, enumRotaterVariants.rotate180]]),
+    [enumHubGoalRewards.reward_miner_chainable]: typed([[MetaMinerBuilding, enumMinerVariants.chainable]]),
+    [enumHubGoalRewards.reward_underground_belt_tier_2]: typed([
+        [MetaUndergroundBeltBuilding, enumUndergroundBeltVariants.tier2],
+    ]),
+    [enumHubGoalRewards.reward_splitter]: typed([[MetaBalancerBuilding, enumBalancerVariants.splitter]]),
+    [enumHubGoalRewards.reward_merger]: typed([[MetaBalancerBuilding, enumBalancerVariants.merger]]),
+    [enumHubGoalRewards.reward_cutter_quad]: typed([[MetaCutterBuilding, enumCutterVariants.quad]]),
+    [enumHubGoalRewards.reward_painter_double]: typed([[MetaPainterBuilding, enumPainterVariants.double]]),
+    [enumHubGoalRewards.reward_storage]: typed([[MetaStorageBuilding, defaultBuildingVariant]]),
+
+    [enumHubGoalRewards.reward_belt_reader]: typed([[MetaReaderBuilding, defaultBuildingVariant]]),
+    [enumHubGoalRewards.reward_display]: typed([[MetaDisplayBuilding, defaultBuildingVariant]]),
+    [enumHubGoalRewards.reward_constant_signal]: typed([
+        [MetaConstantSignalBuilding, defaultBuildingVariant],
+    ]),
+    [enumHubGoalRewards.reward_logic_gates]: typed([[MetaLogicGateBuilding, defaultBuildingVariant]]),
+    [enumHubGoalRewards.reward_filter_and_color_observer]: typed([[MetaFilterBuilding, defaultBuildingVariant]]),
+    [enumHubGoalRewards.reward_virtual_processing]: null, // @TODO!
+
+    [enumHubGoalRewards.reward_wires_painter_and_levers]: typed([
+        [MetaPainterBuilding, enumPainterVariants.quad],
+    ]),
+    [enumHubGoalRewards.reward_freeplay]: null,
+    [enumHubGoalRewards.reward_blueprints]: null,
+    [enumHubGoalRewards.no_reward]: null,
+    [enumHubGoalRewards.no_reward_freeplay]: null,
+    [enumHubGoalRewards.reward_demo_end]: null,
+};
+
+if (G_IS_DEV) {
+    // Sanity check
+    for (const rewardId in enumHubGoalRewards) {
+        const mapping = enumHubGoalRewardsToContentUnlocked[rewardId];
+
+        if (typeof mapping === "undefined") {
+            assertAlways(
+                false,
+                "Please define a mapping for the reward " + rewardId + " in tutorial_goals_mappings.js"
+            );
+        }
+
+        const translation = T.storyRewards[rewardId];
+        if (!translation || !translation.title || !translation.desc) {
+            assertAlways(false, "Translation for reward " + rewardId + "missing");
+        }
+    }
+}