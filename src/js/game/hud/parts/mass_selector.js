import { BaseHUDPart } from "../base_hud_part";
import { Vector } from "../../../core/vector";
import { STOP_PROPAGATION } from "../../../core/signal";
import { DrawParameters } from "../../../core/draw_parameters";
import { Entity } from "../../entity";
import { globalConfig } from "../../../core/config";
import { formatBigNumberFull } from "../../../core/utils";
import { createLogger } from "../../../core/logging";
import { enumMouseButton } from "../../camera";
import { T } from "../../../translations";
import { KEYMAPPINGS } from "../../key_action_mapper";
import { THEME } from "../../theme";
import { enumHubGoalRewards } from "../../tutorial_goals";
import { Blueprint } from "../../blueprint";
<<<<<<< HEAD
import { findNiceIntegerValue } from "../../../core/utils";
import { enumBuildingToCost, enumBuildingToShapeKey } from "./building_placer";
=======
import { drawRotatedSprite } from "../../../core/draw_utils";
>>>>>>> b3f93548

const logger = createLogger("hud/mass_selector");

export class HUDMassSelector extends BaseHUDPart {
    createElements(parent) {}

    initialize() {
        this.currentSelectionStartWorld = null;
        this.currentSelectionEnd = null;
        this.selectedUids = new Set();

        this.root.signals.entityQueuedForDestroy.add(this.onEntityDestroyed, this);
        this.root.hud.signals.pasteBlueprintRequested.add(this.clearSelection, this);

        this.root.camera.downPreHandler.add(this.onMouseDown, this);
        this.root.camera.movePreHandler.add(this.onMouseMove, this);
        this.root.camera.upPostHandler.add(this.onMouseUp, this);

        this.root.keyMapper.getBinding(KEYMAPPINGS.general.back).add(this.onBack, this);
        this.root.keyMapper
            .getBinding(KEYMAPPINGS.massSelect.confirmMassDelete)
            .add(this.confirmDelete, this);
        this.root.keyMapper.getBinding(KEYMAPPINGS.massSelect.massSelectCut).add(this.confirmCut, this);
        this.root.keyMapper.getBinding(KEYMAPPINGS.massSelect.massSelectCopy).add(this.startCopy, this);

        this.root.hud.signals.selectedPlacementBuildingChanged.add(this.clearSelection, this);
        this.root.signals.editModeChanged.add(this.clearSelection, this);
    }

    /**
     * Handles the destroy callback and makes sure we clean our list
     * @param {Entity} entity
     */
    onEntityDestroyed(entity) {
        if (this.root.bulkOperationRunning) {
            return;
        }
        this.selectedUids.delete(entity.uid);
    }

    /**
     *
     */
    onBack() {
        // Clear entities on escape
        if (this.selectedUids.size > 0) {
            this.selectedUids = new Set();
            return STOP_PROPAGATION;
        }
    }

    /**
     * Clears the entire selection
     */
    clearSelection() {
        this.selectedUids = new Set();
    }

    confirmDelete() {
        if (
            !this.root.app.settings.getAllSettings().disableCutDeleteWarnings &&
            this.selectedUids.size > 100
        ) {
            const { ok } = this.root.hud.parts.dialogs.showWarning(
                T.dialogs.massDeleteConfirm.title,
                T.dialogs.massDeleteConfirm.desc.replace(
                    "<count>",
                    "" + formatBigNumberFull(this.selectedUids.size)
                ),
                ["cancel:good:escape", "ok:bad:enter"]
            );
            ok.add(() => this.doDelete());
        } else {
            this.doDelete();
        }
    }

    doDelete() {
        const entityUids = Array.from(this.selectedUids);

        // Build mapping from uid to entity
        /**
         * @type {Map<number, Entity>}
         */
        const mapUidToEntity = this.root.entityMgr.getFrozenUidSearchMap();

        this.root.logic.performBulkOperation(() => {
            for (let i = 0; i < entityUids.length; ++i) {
                const uid = entityUids[i];
                const entity = mapUidToEntity.get(uid);
                if (!entity) {
                    logger.error("Entity not found by uid:", uid);
                    continue;
                }

                if (!this.root.logic.tryDeleteBuilding(entity)) {
                    logger.error("Error in mass delete, could not remove building");
                }
            }
        });

        // Clear uids later
        this.selectedUids = new Set();
    }

    startCopy() {
        if (this.selectedUids.size > 0) {
            if (!this.root.hubGoals.isRewardUnlocked(enumHubGoalRewards.reward_blueprints)) {
                this.root.hud.parts.dialogs.showInfo(
                    T.dialogs.blueprintsNotUnlocked.title,
                    T.dialogs.blueprintsNotUnlocked.desc
                );
                return;
            }

            const entityUids = Array.from(this.selectedUids);

            for (let i = entityUids.length - 1; i >= 0; --i) {
                const uid = entityUids[i];
                const entity = this.root.entityMgr.findByUid(uid);
                const metaBuilding = entity.components.StaticMapEntity.getMetaBuilding().id;
                if (metaBuilding == "hub") {
                    this.selectedUids.delete(uid);
                }
            }
            this.root.hud.signals.buildingsSelectedForCopy.dispatch(Array.from(this.selectedUids));
            this.selectedUids = new Set();

            this.root.soundProxy.playUiClick();
        } else {
            this.root.soundProxy.playUiError();
        }
    }

    confirmCut() {
        if (!this.root.hubGoals.isRewardUnlocked(enumHubGoalRewards.reward_blueprints)) {
            this.root.hud.parts.dialogs.showInfo(
                T.dialogs.blueprintsNotUnlocked.title,
                T.dialogs.blueprintsNotUnlocked.desc
            );
        } else if (
            !this.root.app.settings.getAllSettings().disableCutDeleteWarnings &&
            this.selectedUids.size > 100
        ) {
            const { ok } = this.root.hud.parts.dialogs.showWarning(
                T.dialogs.massCutConfirm.title,
                T.dialogs.massCutConfirm.desc.replace(
                    "<count>",
                    "" + formatBigNumberFull(this.selectedUids.size)
                ),
                ["cancel:good:escape", "ok:bad:enter"]
            );
            ok.add(() => this.doCut());
        } else {
            this.doCut();
        }
    }

    doCut() {
        if (this.selectedUids.size > 0) {
            const entityUids = Array.from(this.selectedUids);

            const cutAction = () => {
                // copy code relies on entities still existing, so must copy before deleting.
                this.root.hud.signals.buildingsSelectedForCopy.dispatch(entityUids);

                for (let i = entityUids.length - 1; i >= 0; --i) {
                    const uid = entityUids[i];
                    const entity = this.root.entityMgr.findByUid(uid);
                    if (!this.root.logic.tryDeleteBuilding(entity)) {
                        logger.error("Error in mass cut, could not remove building");
                        this.selectedUids.delete(uid);
                    }
                }
                if (this.survivalMod) {
                    this.root.hubGoals.addShapeByKey(this.root.gameMode.getBlueprintShapeKey(),findNiceIntegerValue(4 * Math.pow(entityUids.length, 1.1)));
                }
            };

            if (this.survivalMod) {
                for (let i = entityUids.length - 1; i >= 0; --i) {
                    const uid = entityUids[i];
                    const entity = this.root.entityMgr.findByUid(uid);
                    const metaBuilding = entity.components.StaticMapEntity.getMetaBuilding().id;
                    if (metaBuilding == "hub") {
                        this.selectedUids.delete(uid);
                        entityUids.splice(i);
                    }
                }
            }

            const blueprint = Blueprint.fromUids(this.root, entityUids);
            if (blueprint.canAfford(this.root) || this.survivalMod) {
                cutAction();
            } else {
                const { cancel, ok } = this.root.hud.parts.dialogs.showWarning(
                    T.dialogs.massCutInsufficientConfirm.title,
                    T.dialogs.massCutInsufficientConfirm.desc,
                    ["cancel:good:escape", "ok:bad:enter"]
                );
                ok.add(cutAction);
            }

            this.root.soundProxy.playUiClick();
        } else {
            this.root.soundProxy.playUiError();
        }
    }

    /**
     * mouse down pre handler
     * @param {Vector} pos
     * @param {enumMouseButton} mouseButton
     */
    onMouseDown(pos, mouseButton) {
        if (!this.root.keyMapper.getBinding(KEYMAPPINGS.massSelect.massSelectStart).pressed) {
            return;
        }

        if (mouseButton !== enumMouseButton.left) {
            return;
        }

        if (!this.root.keyMapper.getBinding(KEYMAPPINGS.massSelect.massSelectSelectMultiple).pressed) {
            // Start new selection
            this.selectedUids = new Set();
        }

        this.currentSelectionStartWorld = this.root.camera.screenToWorld(pos.copy());
        this.currentSelectionEnd = pos.copy();
        return STOP_PROPAGATION;
    }

    /**
     * mouse move pre handler
     * @param {Vector} pos
     */
    onMouseMove(pos) {
        this.survivalMod = this.root.app.settings.getAllSettings().survivalMod;
        this.sandboxMod = this.root.app.settings.getAllSettings().sandboxMod;

        if (this.currentSelectionStartWorld) {
            this.currentSelectionEnd = pos.copy();
        }
    }

    onMouseUp() {
        if (this.currentSelectionStartWorld) {
            const worldStart = this.currentSelectionStartWorld;
            const worldEnd = this.root.camera.screenToWorld(this.currentSelectionEnd);

            const tileStart = worldStart.toTileSpace();
            const tileEnd = worldEnd.toTileSpace();

            const realTileStart = tileStart.min(tileEnd);
            const realTileEnd = tileStart.max(tileEnd);

            for (let x = realTileStart.x; x <= realTileEnd.x; ++x) {
                for (let y = realTileStart.y; y <= realTileEnd.y; ++y) {
                    const contents = this.root.map.getLayerContentXY(x, y, this.root.currentLayer);
                    if (contents && this.root.logic.canDeleteBuilding(contents)) {
                        this.selectedUids.add(contents.uid);
                    }
                }
            }

            this.currentSelectionStartWorld = null;
            this.currentSelectionEnd = null;
        }
    }

    /**
     *
     * @param {DrawParameters} parameters
     */
    draw(parameters) {
        const boundsBorder = 2;

        if (this.currentSelectionStartWorld) {
            const worldStart = this.currentSelectionStartWorld;
            const worldEnd = this.root.camera.screenToWorld(this.currentSelectionEnd);

            const realWorldStart = worldStart.min(worldEnd);
            const realWorldEnd = worldStart.max(worldEnd);

            const tileStart = worldStart.toTileSpace();
            const tileEnd = worldEnd.toTileSpace();

            const realTileStart = tileStart.min(tileEnd);
            const realTileEnd = tileStart.max(tileEnd);

            parameters.context.lineWidth = 1;
            parameters.context.fillStyle = THEME.map.selectionBackground;
            parameters.context.strokeStyle = THEME.map.selectionOutline;
            parameters.context.beginPath();
            parameters.context.rect(
                realWorldStart.x,
                realWorldStart.y,
                realWorldEnd.x - realWorldStart.x,
                realWorldEnd.y - realWorldStart.y
            );
            parameters.context.fill();
            parameters.context.stroke();

            parameters.context.fillStyle = THEME.map.selectionOverlay;

            const renderedUids = new Set();

            for (let x = realTileStart.x; x <= realTileEnd.x; ++x) {
                for (let y = realTileStart.y; y <= realTileEnd.y; ++y) {
                    const contents = this.root.map.getLayerContentXY(x, y, this.root.currentLayer);
                    if (contents && this.root.logic.canDeleteBuilding(contents)) {
                        // Prevent rendering the overlay twice
                        const uid = contents.uid;
                        if (renderedUids.has(uid)) {
                            continue;
                        }
                        renderedUids.add(uid);

                        const staticComp = contents.components.StaticMapEntity;
                        staticComp.drawSpriteOnBoundsClipped(parameters, staticComp.getBlueprintSprite(), 0);
                    }
                    parameters.context.globalAlpha = 1;
                }
            }
        }

        parameters.context.fillStyle = THEME.map.selectionOverlay;
        this.selectedUids.forEach(uid => {
            const entity = this.root.entityMgr.findByUid(uid);
            const staticComp = entity.components.StaticMapEntity;
    
            staticComp.drawSpriteOnBoundsClipped(parameters, staticComp.getBlueprintSprite(), 0);
        });
    }
}
<|MERGE_RESOLUTION|>--- conflicted
+++ resolved
@@ -1,356 +1,351 @@
-import { BaseHUDPart } from "../base_hud_part";
-import { Vector } from "../../../core/vector";
-import { STOP_PROPAGATION } from "../../../core/signal";
-import { DrawParameters } from "../../../core/draw_parameters";
-import { Entity } from "../../entity";
-import { globalConfig } from "../../../core/config";
-import { formatBigNumberFull } from "../../../core/utils";
-import { createLogger } from "../../../core/logging";
-import { enumMouseButton } from "../../camera";
-import { T } from "../../../translations";
-import { KEYMAPPINGS } from "../../key_action_mapper";
-import { THEME } from "../../theme";
-import { enumHubGoalRewards } from "../../tutorial_goals";
-import { Blueprint } from "../../blueprint";
-<<<<<<< HEAD
-import { findNiceIntegerValue } from "../../../core/utils";
-import { enumBuildingToCost, enumBuildingToShapeKey } from "./building_placer";
-=======
-import { drawRotatedSprite } from "../../../core/draw_utils";
->>>>>>> b3f93548
-
-const logger = createLogger("hud/mass_selector");
-
-export class HUDMassSelector extends BaseHUDPart {
-    createElements(parent) {}
-
-    initialize() {
-        this.currentSelectionStartWorld = null;
-        this.currentSelectionEnd = null;
-        this.selectedUids = new Set();
-
-        this.root.signals.entityQueuedForDestroy.add(this.onEntityDestroyed, this);
-        this.root.hud.signals.pasteBlueprintRequested.add(this.clearSelection, this);
-
-        this.root.camera.downPreHandler.add(this.onMouseDown, this);
-        this.root.camera.movePreHandler.add(this.onMouseMove, this);
-        this.root.camera.upPostHandler.add(this.onMouseUp, this);
-
-        this.root.keyMapper.getBinding(KEYMAPPINGS.general.back).add(this.onBack, this);
-        this.root.keyMapper
-            .getBinding(KEYMAPPINGS.massSelect.confirmMassDelete)
-            .add(this.confirmDelete, this);
-        this.root.keyMapper.getBinding(KEYMAPPINGS.massSelect.massSelectCut).add(this.confirmCut, this);
-        this.root.keyMapper.getBinding(KEYMAPPINGS.massSelect.massSelectCopy).add(this.startCopy, this);
-
-        this.root.hud.signals.selectedPlacementBuildingChanged.add(this.clearSelection, this);
-        this.root.signals.editModeChanged.add(this.clearSelection, this);
-    }
-
-    /**
-     * Handles the destroy callback and makes sure we clean our list
-     * @param {Entity} entity
-     */
-    onEntityDestroyed(entity) {
-        if (this.root.bulkOperationRunning) {
-            return;
-        }
-        this.selectedUids.delete(entity.uid);
-    }
-
-    /**
-     *
-     */
-    onBack() {
-        // Clear entities on escape
-        if (this.selectedUids.size > 0) {
-            this.selectedUids = new Set();
-            return STOP_PROPAGATION;
-        }
-    }
-
-    /**
-     * Clears the entire selection
-     */
-    clearSelection() {
-        this.selectedUids = new Set();
-    }
-
-    confirmDelete() {
-        if (
-            !this.root.app.settings.getAllSettings().disableCutDeleteWarnings &&
-            this.selectedUids.size > 100
-        ) {
-            const { ok } = this.root.hud.parts.dialogs.showWarning(
-                T.dialogs.massDeleteConfirm.title,
-                T.dialogs.massDeleteConfirm.desc.replace(
-                    "<count>",
-                    "" + formatBigNumberFull(this.selectedUids.size)
-                ),
-                ["cancel:good:escape", "ok:bad:enter"]
-            );
-            ok.add(() => this.doDelete());
-        } else {
-            this.doDelete();
-        }
-    }
-
-    doDelete() {
-        const entityUids = Array.from(this.selectedUids);
-
-        // Build mapping from uid to entity
-        /**
-         * @type {Map<number, Entity>}
-         */
-        const mapUidToEntity = this.root.entityMgr.getFrozenUidSearchMap();
-
-        this.root.logic.performBulkOperation(() => {
-            for (let i = 0; i < entityUids.length; ++i) {
-                const uid = entityUids[i];
-                const entity = mapUidToEntity.get(uid);
-                if (!entity) {
-                    logger.error("Entity not found by uid:", uid);
-                    continue;
-                }
-
-                if (!this.root.logic.tryDeleteBuilding(entity)) {
-                    logger.error("Error in mass delete, could not remove building");
-                }
-            }
-        });
-
-        // Clear uids later
-        this.selectedUids = new Set();
-    }
-
-    startCopy() {
-        if (this.selectedUids.size > 0) {
-            if (!this.root.hubGoals.isRewardUnlocked(enumHubGoalRewards.reward_blueprints)) {
-                this.root.hud.parts.dialogs.showInfo(
-                    T.dialogs.blueprintsNotUnlocked.title,
-                    T.dialogs.blueprintsNotUnlocked.desc
-                );
-                return;
-            }
-
-            const entityUids = Array.from(this.selectedUids);
-
-            for (let i = entityUids.length - 1; i >= 0; --i) {
-                const uid = entityUids[i];
-                const entity = this.root.entityMgr.findByUid(uid);
-                const metaBuilding = entity.components.StaticMapEntity.getMetaBuilding().id;
-                if (metaBuilding == "hub") {
-                    this.selectedUids.delete(uid);
-                }
-            }
-            this.root.hud.signals.buildingsSelectedForCopy.dispatch(Array.from(this.selectedUids));
-            this.selectedUids = new Set();
-
-            this.root.soundProxy.playUiClick();
-        } else {
-            this.root.soundProxy.playUiError();
-        }
-    }
-
-    confirmCut() {
-        if (!this.root.hubGoals.isRewardUnlocked(enumHubGoalRewards.reward_blueprints)) {
-            this.root.hud.parts.dialogs.showInfo(
-                T.dialogs.blueprintsNotUnlocked.title,
-                T.dialogs.blueprintsNotUnlocked.desc
-            );
-        } else if (
-            !this.root.app.settings.getAllSettings().disableCutDeleteWarnings &&
-            this.selectedUids.size > 100
-        ) {
-            const { ok } = this.root.hud.parts.dialogs.showWarning(
-                T.dialogs.massCutConfirm.title,
-                T.dialogs.massCutConfirm.desc.replace(
-                    "<count>",
-                    "" + formatBigNumberFull(this.selectedUids.size)
-                ),
-                ["cancel:good:escape", "ok:bad:enter"]
-            );
-            ok.add(() => this.doCut());
-        } else {
-            this.doCut();
-        }
-    }
-
-    doCut() {
-        if (this.selectedUids.size > 0) {
-            const entityUids = Array.from(this.selectedUids);
-
-            const cutAction = () => {
-                // copy code relies on entities still existing, so must copy before deleting.
-                this.root.hud.signals.buildingsSelectedForCopy.dispatch(entityUids);
-
-                for (let i = entityUids.length - 1; i >= 0; --i) {
-                    const uid = entityUids[i];
-                    const entity = this.root.entityMgr.findByUid(uid);
-                    if (!this.root.logic.tryDeleteBuilding(entity)) {
-                        logger.error("Error in mass cut, could not remove building");
-                        this.selectedUids.delete(uid);
-                    }
-                }
-                if (this.survivalMod) {
-                    this.root.hubGoals.addShapeByKey(this.root.gameMode.getBlueprintShapeKey(),findNiceIntegerValue(4 * Math.pow(entityUids.length, 1.1)));
-                }
-            };
-
-            if (this.survivalMod) {
-                for (let i = entityUids.length - 1; i >= 0; --i) {
-                    const uid = entityUids[i];
-                    const entity = this.root.entityMgr.findByUid(uid);
-                    const metaBuilding = entity.components.StaticMapEntity.getMetaBuilding().id;
-                    if (metaBuilding == "hub") {
-                        this.selectedUids.delete(uid);
-                        entityUids.splice(i);
-                    }
-                }
-            }
-
-            const blueprint = Blueprint.fromUids(this.root, entityUids);
-            if (blueprint.canAfford(this.root) || this.survivalMod) {
-                cutAction();
-            } else {
-                const { cancel, ok } = this.root.hud.parts.dialogs.showWarning(
-                    T.dialogs.massCutInsufficientConfirm.title,
-                    T.dialogs.massCutInsufficientConfirm.desc,
-                    ["cancel:good:escape", "ok:bad:enter"]
-                );
-                ok.add(cutAction);
-            }
-
-            this.root.soundProxy.playUiClick();
-        } else {
-            this.root.soundProxy.playUiError();
-        }
-    }
-
-    /**
-     * mouse down pre handler
-     * @param {Vector} pos
-     * @param {enumMouseButton} mouseButton
-     */
-    onMouseDown(pos, mouseButton) {
-        if (!this.root.keyMapper.getBinding(KEYMAPPINGS.massSelect.massSelectStart).pressed) {
-            return;
-        }
-
-        if (mouseButton !== enumMouseButton.left) {
-            return;
-        }
-
-        if (!this.root.keyMapper.getBinding(KEYMAPPINGS.massSelect.massSelectSelectMultiple).pressed) {
-            // Start new selection
-            this.selectedUids = new Set();
-        }
-
-        this.currentSelectionStartWorld = this.root.camera.screenToWorld(pos.copy());
-        this.currentSelectionEnd = pos.copy();
-        return STOP_PROPAGATION;
-    }
-
-    /**
-     * mouse move pre handler
-     * @param {Vector} pos
-     */
-    onMouseMove(pos) {
-        this.survivalMod = this.root.app.settings.getAllSettings().survivalMod;
-        this.sandboxMod = this.root.app.settings.getAllSettings().sandboxMod;
-
-        if (this.currentSelectionStartWorld) {
-            this.currentSelectionEnd = pos.copy();
-        }
-    }
-
-    onMouseUp() {
-        if (this.currentSelectionStartWorld) {
-            const worldStart = this.currentSelectionStartWorld;
-            const worldEnd = this.root.camera.screenToWorld(this.currentSelectionEnd);
-
-            const tileStart = worldStart.toTileSpace();
-            const tileEnd = worldEnd.toTileSpace();
-
-            const realTileStart = tileStart.min(tileEnd);
-            const realTileEnd = tileStart.max(tileEnd);
-
-            for (let x = realTileStart.x; x <= realTileEnd.x; ++x) {
-                for (let y = realTileStart.y; y <= realTileEnd.y; ++y) {
-                    const contents = this.root.map.getLayerContentXY(x, y, this.root.currentLayer);
-                    if (contents && this.root.logic.canDeleteBuilding(contents)) {
-                        this.selectedUids.add(contents.uid);
-                    }
-                }
-            }
-
-            this.currentSelectionStartWorld = null;
-            this.currentSelectionEnd = null;
-        }
-    }
-
-    /**
-     *
-     * @param {DrawParameters} parameters
-     */
-    draw(parameters) {
-        const boundsBorder = 2;
-
-        if (this.currentSelectionStartWorld) {
-            const worldStart = this.currentSelectionStartWorld;
-            const worldEnd = this.root.camera.screenToWorld(this.currentSelectionEnd);
-
-            const realWorldStart = worldStart.min(worldEnd);
-            const realWorldEnd = worldStart.max(worldEnd);
-
-            const tileStart = worldStart.toTileSpace();
-            const tileEnd = worldEnd.toTileSpace();
-
-            const realTileStart = tileStart.min(tileEnd);
-            const realTileEnd = tileStart.max(tileEnd);
-
-            parameters.context.lineWidth = 1;
-            parameters.context.fillStyle = THEME.map.selectionBackground;
-            parameters.context.strokeStyle = THEME.map.selectionOutline;
-            parameters.context.beginPath();
-            parameters.context.rect(
-                realWorldStart.x,
-                realWorldStart.y,
-                realWorldEnd.x - realWorldStart.x,
-                realWorldEnd.y - realWorldStart.y
-            );
-            parameters.context.fill();
-            parameters.context.stroke();
-
-            parameters.context.fillStyle = THEME.map.selectionOverlay;
-
-            const renderedUids = new Set();
-
-            for (let x = realTileStart.x; x <= realTileEnd.x; ++x) {
-                for (let y = realTileStart.y; y <= realTileEnd.y; ++y) {
-                    const contents = this.root.map.getLayerContentXY(x, y, this.root.currentLayer);
-                    if (contents && this.root.logic.canDeleteBuilding(contents)) {
-                        // Prevent rendering the overlay twice
-                        const uid = contents.uid;
-                        if (renderedUids.has(uid)) {
-                            continue;
-                        }
-                        renderedUids.add(uid);
-
-                        const staticComp = contents.components.StaticMapEntity;
-                        staticComp.drawSpriteOnBoundsClipped(parameters, staticComp.getBlueprintSprite(), 0);
-                    }
-                    parameters.context.globalAlpha = 1;
-                }
-            }
-        }
-
-        parameters.context.fillStyle = THEME.map.selectionOverlay;
-        this.selectedUids.forEach(uid => {
-            const entity = this.root.entityMgr.findByUid(uid);
-            const staticComp = entity.components.StaticMapEntity;
-    
-            staticComp.drawSpriteOnBoundsClipped(parameters, staticComp.getBlueprintSprite(), 0);
-        });
-    }
-}
+import { BaseHUDPart } from "../base_hud_part";
+import { Vector } from "../../../core/vector";
+import { STOP_PROPAGATION } from "../../../core/signal";
+import { DrawParameters } from "../../../core/draw_parameters";
+import { Entity } from "../../entity";
+import { globalConfig } from "../../../core/config";
+import { formatBigNumberFull } from "../../../core/utils";
+import { createLogger } from "../../../core/logging";
+import { enumMouseButton } from "../../camera";
+import { T } from "../../../translations";
+import { KEYMAPPINGS } from "../../key_action_mapper";
+import { THEME } from "../../theme";
+import { enumHubGoalRewards } from "../../tutorial_goals";
+import { Blueprint } from "../../blueprint";
+import { findNiceIntegerValue } from "../../../core/utils";
+
+const logger = createLogger("hud/mass_selector");
+
+export class HUDMassSelector extends BaseHUDPart {
+    createElements(parent) {}
+
+    initialize() {
+        this.currentSelectionStartWorld = null;
+        this.currentSelectionEnd = null;
+        this.selectedUids = new Set();
+
+        this.root.signals.entityQueuedForDestroy.add(this.onEntityDestroyed, this);
+        this.root.hud.signals.pasteBlueprintRequested.add(this.clearSelection, this);
+
+        this.root.camera.downPreHandler.add(this.onMouseDown, this);
+        this.root.camera.movePreHandler.add(this.onMouseMove, this);
+        this.root.camera.upPostHandler.add(this.onMouseUp, this);
+
+        this.root.keyMapper.getBinding(KEYMAPPINGS.general.back).add(this.onBack, this);
+        this.root.keyMapper
+            .getBinding(KEYMAPPINGS.massSelect.confirmMassDelete)
+            .add(this.confirmDelete, this);
+        this.root.keyMapper.getBinding(KEYMAPPINGS.massSelect.massSelectCut).add(this.confirmCut, this);
+        this.root.keyMapper.getBinding(KEYMAPPINGS.massSelect.massSelectCopy).add(this.startCopy, this);
+
+        this.root.hud.signals.selectedPlacementBuildingChanged.add(this.clearSelection, this);
+        this.root.signals.editModeChanged.add(this.clearSelection, this);
+    }
+
+    /**
+     * Handles the destroy callback and makes sure we clean our list
+     * @param {Entity} entity
+     */
+    onEntityDestroyed(entity) {
+        if (this.root.bulkOperationRunning) {
+            return;
+        }
+        this.selectedUids.delete(entity.uid);
+    }
+
+    /**
+     *
+     */
+    onBack() {
+        // Clear entities on escape
+        if (this.selectedUids.size > 0) {
+            this.selectedUids = new Set();
+            return STOP_PROPAGATION;
+        }
+    }
+
+    /**
+     * Clears the entire selection
+     */
+    clearSelection() {
+        this.selectedUids = new Set();
+    }
+
+    confirmDelete() {
+        if (
+            !this.root.app.settings.getAllSettings().disableCutDeleteWarnings &&
+            this.selectedUids.size > 100
+        ) {
+            const { ok } = this.root.hud.parts.dialogs.showWarning(
+                T.dialogs.massDeleteConfirm.title,
+                T.dialogs.massDeleteConfirm.desc.replace(
+                    "<count>",
+                    "" + formatBigNumberFull(this.selectedUids.size)
+                ),
+                ["cancel:good:escape", "ok:bad:enter"]
+            );
+            ok.add(() => this.doDelete());
+        } else {
+            this.doDelete();
+        }
+    }
+
+    doDelete() {
+        const entityUids = Array.from(this.selectedUids);
+
+        // Build mapping from uid to entity
+        /**
+         * @type {Map<number, Entity>}
+         */
+        const mapUidToEntity = this.root.entityMgr.getFrozenUidSearchMap();
+
+        this.root.logic.performBulkOperation(() => {
+            for (let i = 0; i < entityUids.length; ++i) {
+                const uid = entityUids[i];
+                const entity = mapUidToEntity.get(uid);
+                if (!entity) {
+                    logger.error("Entity not found by uid:", uid);
+                    continue;
+                }
+
+                if (!this.root.logic.tryDeleteBuilding(entity)) {
+                    logger.error("Error in mass delete, could not remove building");
+                }
+            }
+        });
+
+        // Clear uids later
+        this.selectedUids = new Set();
+    }
+
+    startCopy() {
+        if (this.selectedUids.size > 0) {
+            if (!this.root.hubGoals.isRewardUnlocked(enumHubGoalRewards.reward_blueprints)) {
+                this.root.hud.parts.dialogs.showInfo(
+                    T.dialogs.blueprintsNotUnlocked.title,
+                    T.dialogs.blueprintsNotUnlocked.desc
+                );
+                return;
+            }
+
+            const entityUids = Array.from(this.selectedUids);
+
+            for (let i = entityUids.length - 1; i >= 0; --i) {
+                const uid = entityUids[i];
+                const entity = this.root.entityMgr.findByUid(uid);
+                const metaBuilding = entity.components.StaticMapEntity.getMetaBuilding().id;
+                if (metaBuilding == "hub") {
+                    this.selectedUids.delete(uid);
+                }
+            }
+            this.root.hud.signals.buildingsSelectedForCopy.dispatch(Array.from(this.selectedUids));
+            this.selectedUids = new Set();
+
+            this.root.soundProxy.playUiClick();
+        } else {
+            this.root.soundProxy.playUiError();
+        }
+    }
+
+    confirmCut() {
+        if (!this.root.hubGoals.isRewardUnlocked(enumHubGoalRewards.reward_blueprints)) {
+            this.root.hud.parts.dialogs.showInfo(
+                T.dialogs.blueprintsNotUnlocked.title,
+                T.dialogs.blueprintsNotUnlocked.desc
+            );
+        } else if (
+            !this.root.app.settings.getAllSettings().disableCutDeleteWarnings &&
+            this.selectedUids.size > 100
+        ) {
+            const { ok } = this.root.hud.parts.dialogs.showWarning(
+                T.dialogs.massCutConfirm.title,
+                T.dialogs.massCutConfirm.desc.replace(
+                    "<count>",
+                    "" + formatBigNumberFull(this.selectedUids.size)
+                ),
+                ["cancel:good:escape", "ok:bad:enter"]
+            );
+            ok.add(() => this.doCut());
+        } else {
+            this.doCut();
+        }
+    }
+
+    doCut() {
+        if (this.selectedUids.size > 0) {
+            const entityUids = Array.from(this.selectedUids);
+
+            const cutAction = () => {
+                // copy code relies on entities still existing, so must copy before deleting.
+                this.root.hud.signals.buildingsSelectedForCopy.dispatch(entityUids);
+
+                for (let i = entityUids.length - 1; i >= 0; --i) {
+                    const uid = entityUids[i];
+                    const entity = this.root.entityMgr.findByUid(uid);
+                    if (!this.root.logic.tryDeleteBuilding(entity)) {
+                        logger.error("Error in mass cut, could not remove building");
+                        this.selectedUids.delete(uid);
+                    }
+                }
+                if (this.survivalMod) {
+                    this.root.hubGoals.addShapeByKey(this.root.gameMode.getBlueprintShapeKey(),findNiceIntegerValue(4 * Math.pow(entityUids.length, 1.1)));
+                }
+            };
+
+            if (this.survivalMod) {
+                for (let i = entityUids.length - 1; i >= 0; --i) {
+                    const uid = entityUids[i];
+                    const entity = this.root.entityMgr.findByUid(uid);
+                    const metaBuilding = entity.components.StaticMapEntity.getMetaBuilding().id;
+                    if (metaBuilding == "hub") {
+                        this.selectedUids.delete(uid);
+                        entityUids.splice(i);
+                    }
+                }
+            }
+
+            const blueprint = Blueprint.fromUids(this.root, entityUids);
+            if (blueprint.canAfford(this.root) || this.survivalMod) {
+                cutAction();
+            } else {
+                const { cancel, ok } = this.root.hud.parts.dialogs.showWarning(
+                    T.dialogs.massCutInsufficientConfirm.title,
+                    T.dialogs.massCutInsufficientConfirm.desc,
+                    ["cancel:good:escape", "ok:bad:enter"]
+                );
+                ok.add(cutAction);
+            }
+
+            this.root.soundProxy.playUiClick();
+        } else {
+            this.root.soundProxy.playUiError();
+        }
+    }
+
+    /**
+     * mouse down pre handler
+     * @param {Vector} pos
+     * @param {enumMouseButton} mouseButton
+     */
+    onMouseDown(pos, mouseButton) {
+        if (!this.root.keyMapper.getBinding(KEYMAPPINGS.massSelect.massSelectStart).pressed) {
+            return;
+        }
+
+        if (mouseButton !== enumMouseButton.left) {
+            return;
+        }
+
+        if (!this.root.keyMapper.getBinding(KEYMAPPINGS.massSelect.massSelectSelectMultiple).pressed) {
+            // Start new selection
+            this.selectedUids = new Set();
+        }
+
+        this.currentSelectionStartWorld = this.root.camera.screenToWorld(pos.copy());
+        this.currentSelectionEnd = pos.copy();
+        return STOP_PROPAGATION;
+    }
+
+    /**
+     * mouse move pre handler
+     * @param {Vector} pos
+     */
+    onMouseMove(pos) {
+        this.survivalMod = this.root.app.settings.getAllSettings().survivalMod;
+        this.sandboxMod = this.root.app.settings.getAllSettings().sandboxMod;
+
+        if (this.currentSelectionStartWorld) {
+            this.currentSelectionEnd = pos.copy();
+        }
+    }
+
+    onMouseUp() {
+        if (this.currentSelectionStartWorld) {
+            const worldStart = this.currentSelectionStartWorld;
+            const worldEnd = this.root.camera.screenToWorld(this.currentSelectionEnd);
+
+            const tileStart = worldStart.toTileSpace();
+            const tileEnd = worldEnd.toTileSpace();
+
+            const realTileStart = tileStart.min(tileEnd);
+            const realTileEnd = tileStart.max(tileEnd);
+
+            for (let x = realTileStart.x; x <= realTileEnd.x; ++x) {
+                for (let y = realTileStart.y; y <= realTileEnd.y; ++y) {
+                    const contents = this.root.map.getLayerContentXY(x, y, this.root.currentLayer);
+                    if (contents && this.root.logic.canDeleteBuilding(contents)) {
+                        this.selectedUids.add(contents.uid);
+                    }
+                }
+            }
+
+            this.currentSelectionStartWorld = null;
+            this.currentSelectionEnd = null;
+        }
+    }
+
+    /**
+     *
+     * @param {DrawParameters} parameters
+     */
+    draw(parameters) {
+        const boundsBorder = 2;
+
+        if (this.currentSelectionStartWorld) {
+            const worldStart = this.currentSelectionStartWorld;
+            const worldEnd = this.root.camera.screenToWorld(this.currentSelectionEnd);
+
+            const realWorldStart = worldStart.min(worldEnd);
+            const realWorldEnd = worldStart.max(worldEnd);
+
+            const tileStart = worldStart.toTileSpace();
+            const tileEnd = worldEnd.toTileSpace();
+
+            const realTileStart = tileStart.min(tileEnd);
+            const realTileEnd = tileStart.max(tileEnd);
+
+            parameters.context.lineWidth = 1;
+            parameters.context.fillStyle = THEME.map.selectionBackground;
+            parameters.context.strokeStyle = THEME.map.selectionOutline;
+            parameters.context.beginPath();
+            parameters.context.rect(
+                realWorldStart.x,
+                realWorldStart.y,
+                realWorldEnd.x - realWorldStart.x,
+                realWorldEnd.y - realWorldStart.y
+            );
+            parameters.context.fill();
+            parameters.context.stroke();
+
+            parameters.context.fillStyle = THEME.map.selectionOverlay;
+
+            const renderedUids = new Set();
+
+            for (let x = realTileStart.x; x <= realTileEnd.x; ++x) {
+                for (let y = realTileStart.y; y <= realTileEnd.y; ++y) {
+                    const contents = this.root.map.getLayerContentXY(x, y, this.root.currentLayer);
+                    if (contents && this.root.logic.canDeleteBuilding(contents)) {
+                        // Prevent rendering the overlay twice
+                        const uid = contents.uid;
+                        if (renderedUids.has(uid)) {
+                            continue;
+                        }
+                        renderedUids.add(uid);
+
+                        const staticComp = contents.components.StaticMapEntity;
+                        staticComp.drawSpriteOnBoundsClipped(parameters, staticComp.getBlueprintSprite(), 0);
+                    }
+                    parameters.context.globalAlpha = 1;
+                }
+            }
+        }
+
+        parameters.context.fillStyle = THEME.map.selectionOverlay;
+        this.selectedUids.forEach(uid => {
+            const entity = this.root.entityMgr.findByUid(uid);
+            const staticComp = entity.components.StaticMapEntity;
+    
+            staticComp.drawSpriteOnBoundsClipped(parameters, staticComp.getBlueprintSprite(), 0);
+        });
+    }
+}