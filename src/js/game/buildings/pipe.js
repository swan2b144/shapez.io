import { Loader } from "../../core/loader";
import { formatItemsPerSecond, generateMatrixRotations } from "../../core/utils";
import { enumAngleToDirection, enumDirection, Vector } from "../../core/vector";
import { SOUNDS } from "../../platform/sound";
import { T } from "../../translations";
import { enumPipeType, PipeComponent, enumPipeVariant } from "../components/pipe";
import { Entity } from "../entity";
import { defaultBuildingVariant, MetaBuilding } from "../meta_building";
import { GameRoot } from "../root";
import { THEME } from "../theme";

export const arrayPipeRotationVariantToType = [enumPipeType.forward, enumPipeType.turn];
<<<<<<< HEAD
=======
export const arrayPipeVariantToRotation = [enumDirection.top, enumDirection.right];
>>>>>>> 2b856ffb

export const pipeOverlayMatrices = {
    [enumPipeType.forward]: generateMatrixRotations([0, 1, 0, 0, 1, 0, 0, 1, 0]),
    [enumPipeType.turn]: generateMatrixRotations([0, 0, 0, 0, 1, 1, 0, 1, 0]),
<<<<<<< HEAD
};

/** @enum {string} */
export const pipeVariants = {
    industrial: "industrial",
};

const enumPipeVariantToVariant = {
    [defaultBuildingVariant]: enumPipeVariant.pipe,
    [pipeVariants.industrial]: enumPipeVariant.industrial,
=======
>>>>>>> 2b856ffb
};

export class MetaPipeBuilding extends MetaBuilding {
    constructor() {
        super("pipe");
    }

    getHasDirectionLockAvailable() {
        return true;
    }

    getSilhouetteColor() {
        return "#61ef6f";
    }

    /**
     *
     *@param {string} variant
     */
    isPlaceableToFluid(variant) {
        switch (variant) {
            case defaultBuildingVariant:
                return true;
            case enumPipeVariant.industrial:
                return false;
        }
    }

    getStayInPlacementMode() {
        return true;
    }

    getPlacementSound() {
        return SOUNDS.placeBelt;
    }

    getRotateAutomaticallyWhilePlacing() {
        return false;
    }

    getSprite() {
        return null;
    }

    getIsReplaceable() {
        return true;
    }

    /**
     * @param {GameRoot} root
     */
    getIsUnlocked(root) {
        return true;
    }

    getAvailableVariants(root) {
        let variants = [defaultBuildingVariant, enumPipeVariant.industrial];
        variants.push(enumPipeVariant.industrial);
        return variants;
    }

    /**
     * Creates the entity at the given location
     * @param {Entity} entity
     */
    setupEntityComponents(entity) {
        entity.addComponent(new PipeComponent({}));
    }

    /**
     *
     * @param {Entity} entity
     * @param {number} rotationVariant
     * @param {string} variant
     */
    updateVariants(entity, rotationVariant, variant) {
        entity.components.Pipe.type = arrayPipeRotationVariantToType[rotationVariant];
<<<<<<< HEAD
        entity.components.Pipe.variant = enumPipeVariantToVariant[variant];
=======
        entity.components.Pipe.direction = arrayPipeVariantToRotation[rotationVariant];
        console.log(entity.components.StaticMapEntity.rotation);
>>>>>>> 2b856ffb
    }

    /**
     *
     * @param {number} rotation
     * @param {number} rotationVariant
     * @param {string} variant
     * @param {Entity} entity
     */
    getSpecialOverlayRenderMatrix(rotation, rotationVariant, variant, entity) {
        return pipeOverlayMatrices[entity.components.Pipe.type][rotation];
    }

    /**
     *
     * @param {number} rotationVariant
     * @param {string} variant
     * @returns {import("../../core/draw_utils").AtlasSprite}
     */
    getPreviewSprite(rotationVariant, variant) {
        const pipeVariant = enumPipeVariantToVariant[variant];
        switch (arrayPipeRotationVariantToType[rotationVariant]) {
            case enumPipeType.forward: {
                return Loader.getSprite("sprites/pipes/" + pipeVariant + "_forward.png");
            }
            case enumPipeType.turn: {
<<<<<<< HEAD
                return Loader.getSprite("sprites/wires/" + pipeVariant + "_turn.png");
=======
                return Loader.getSprite("sprites/pipes/pipe_turn.png");
>>>>>>> 2b856ffb
            }
        }
    }

    getBlueprintSprite(rotationVariant, variant) {
        return this.getPreviewSprite(rotationVariant, variant);
    }

    /**
     * Should compute the optimal rotation variant on the given tile
     * @param {object} param0
     * @param {GameRoot} param0.root
     * @param {Vector} param0.tile
     * @param {number} param0.rotation
     * @param {string} param0.variant
     * @param {Layer} param0.layer
     * @return {{ rotation: number, rotationVariant: number, connectedEntities?: Array<Entity> }}
     */
    computeOptimalDirectionAndRotationVariantAtTile({ root, tile, rotation, variant, layer }) {
<<<<<<< HEAD
        const pipeVariant = enumPipeVariantToVariant[variant];

        const connections = {
            top: root.logic.computePipeEdgeStatus({ tile, pipeVariant, edge: enumDirection.top }),
            right: root.logic.computePipeEdgeStatus({ tile, pipeVariant, edge: enumDirection.right }),
            bottom: root.logic.computePipeEdgeStatus({ tile, pipeVariant, edge: enumDirection.bottom }),
            left: root.logic.computePipeEdgeStatus({ tile, pipeVariant, edge: enumDirection.left }),
        };

        let flag = 0;
        flag |= connections.top ? 0x1000 : 0;
        flag |= connections.right ? 0x100 : 0;
        flag |= connections.bottom ? 0x10 : 0;
        flag |= connections.left ? 0x1 : 0;

        let targetType = enumPipeType.forward;

        // First, reset rotation
        rotation = 0;

        switch (flag) {
            case 0x0000:
                // Nothing
                break;

            case 0x0001:
                // Left
                rotation += 90;
                break;

            case 0x0010:
                // Bottom
                // END
                break;

            case 0x0011:
                // Bottom | Left
                targetType = enumPipeType.turn;
                rotation += 90;
                break;

            case 0x0100:
                // Right
                rotation += 90;
                break;

            case 0x0101:
                // Right | Left
                rotation += 90;
                break;

            case 0x0110:
                // Right | Bottom
                targetType = enumPipeType.turn;
                break;

            case 0x1000:
                // Top
                break;

            case 0x1001:
                // Top | Left
                targetType = enumPipeType.turn;
                rotation += 180;
                break;

            case 0x1010:
                // Top | Bottom
                break;

            case 0x1100:
                // Top | Right
                targetType = enumPipeType.turn;
                rotation -= 90;
                break;
=======
        const topDirection = enumAngleToDirection[rotation];
        const rightDirection = enumAngleToDirection[(rotation + 90) % 360];
        const bottomDirection = enumAngleToDirection[(rotation + 180) % 360];
        const leftDirection = enumAngleToDirection[(rotation + 270) % 360];

        const { ejectors, acceptors } = root.logic.getEjectorsAndAcceptorsAtTileForPipes(tile);

        let hasBottomEjector = false;
        let hasRightEjector = false;
        let hasLeftEjector = false;

        let hasTopAcceptor = false;
        let hasLeftAcceptor = false;
        let hasRightAcceptor = false;

        // Check all ejectors
        for (let i = 0; i < ejectors.length; ++i) {
            const ejector = ejectors[i];

            if (ejector.toDirection === topDirection) {
                hasBottomEjector = true;
            } else if (ejector.toDirection === leftDirection) {
                hasRightEjector = true;
            } else if (ejector.toDirection === rightDirection) {
                hasLeftEjector = true;
            }
        }

        // Check all acceptors
        for (let i = 0; i < acceptors.length; ++i) {
            const acceptor = acceptors[i];
            if (acceptor.fromDirection === bottomDirection) {
                hasTopAcceptor = true;
            } else if (acceptor.fromDirection === rightDirection) {
                hasLeftAcceptor = true;
            } else if (acceptor.fromDirection === leftDirection) {
                hasRightAcceptor = true;
            }
        }

        // Soo .. if there is any ejector below us we always prioritize
        // this ejector
        if (!hasBottomEjector) {
            // When something ejects to us from the left and nothing from the right,
            // do a curve from the left to the top

            if (hasRightEjector && !hasLeftEjector) {
                return {
                    rotation: (rotation + 270) % 360,
                    rotationVariant: 1,
                };
            }

            // When something ejects to us from the right and nothing from the left,
            // do a curve from the right to the top
            if (hasLeftEjector && !hasRightEjector) {
                return {
                    rotation: (rotation + 180) % 360,
                    rotationVariant: 1,
                };
            }
        }

        // When there is a top acceptor, ignore sides
        // NOTICE: This makes the belt prefer side turns *way* too much!
        if (!hasTopAcceptor) {
            // When there is an acceptor to the right but no acceptor to the left,
            // do a turn to the right
            if (hasRightAcceptor && !hasLeftAcceptor) {
                return {
                    rotation,
                    rotationVariant: 1,
                };
            }

            // When there is an acceptor to the left but no acceptor to the right,
            // do a turn to the left
            if (hasLeftAcceptor && !hasRightAcceptor) {
                return {
                    rotation: (rotation + 90) % 360,
                    rotationVariant: 1,
                };
            }
>>>>>>> 2b856ffb
        }

        return {
            rotation,
            rotationVariant: 0,
        };
    }
}<|MERGE_RESOLUTION|>--- conflicted
+++ resolved
@@ -10,15 +10,13 @@
 import { THEME } from "../theme";
 
 export const arrayPipeRotationVariantToType = [enumPipeType.forward, enumPipeType.turn];
-<<<<<<< HEAD
-=======
 export const arrayPipeVariantToRotation = [enumDirection.top, enumDirection.right];
->>>>>>> 2b856ffb
+
 
 export const pipeOverlayMatrices = {
     [enumPipeType.forward]: generateMatrixRotations([0, 1, 0, 0, 1, 0, 0, 1, 0]),
     [enumPipeType.turn]: generateMatrixRotations([0, 0, 0, 0, 1, 1, 0, 1, 0]),
-<<<<<<< HEAD
+
 };
 
 /** @enum {string} */
@@ -29,8 +27,7 @@
 const enumPipeVariantToVariant = {
     [defaultBuildingVariant]: enumPipeVariant.pipe,
     [pipeVariants.industrial]: enumPipeVariant.industrial,
-=======
->>>>>>> 2b856ffb
+
 };
 
 export class MetaPipeBuilding extends MetaBuilding {
@@ -108,12 +105,10 @@
      */
     updateVariants(entity, rotationVariant, variant) {
         entity.components.Pipe.type = arrayPipeRotationVariantToType[rotationVariant];
-<<<<<<< HEAD
         entity.components.Pipe.variant = enumPipeVariantToVariant[variant];
-=======
         entity.components.Pipe.direction = arrayPipeVariantToRotation[rotationVariant];
         console.log(entity.components.StaticMapEntity.rotation);
->>>>>>> 2b856ffb
+
     }
 
     /**
@@ -140,11 +135,9 @@
                 return Loader.getSprite("sprites/pipes/" + pipeVariant + "_forward.png");
             }
             case enumPipeType.turn: {
-<<<<<<< HEAD
-                return Loader.getSprite("sprites/wires/" + pipeVariant + "_turn.png");
-=======
-                return Loader.getSprite("sprites/pipes/pipe_turn.png");
->>>>>>> 2b856ffb
+                return Loader.getSprite("sprites/pipes/" + pipeVariant + "_turn.png");
+
+
             }
         }
     }
@@ -164,7 +157,7 @@
      * @return {{ rotation: number, rotationVariant: number, connectedEntities?: Array<Entity> }}
      */
     computeOptimalDirectionAndRotationVariantAtTile({ root, tile, rotation, variant, layer }) {
-<<<<<<< HEAD
+
         const pipeVariant = enumPipeVariantToVariant[variant];
 
         const connections = {
@@ -240,7 +233,7 @@
                 targetType = enumPipeType.turn;
                 rotation -= 90;
                 break;
-=======
+
         const topDirection = enumAngleToDirection[rotation];
         const rightDirection = enumAngleToDirection[(rotation + 90) % 360];
         const bottomDirection = enumAngleToDirection[(rotation + 180) % 360];
@@ -324,7 +317,6 @@
                     rotationVariant: 1,
                 };
             }
->>>>>>> 2b856ffb
         }
 
         return {
