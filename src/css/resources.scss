$buildings: belt, cutter, miner, mixer, painter, rotater, balancer, stacker, trash, underground_belt, wire,
<<<<<<< HEAD
    constant_signal, logic_gate, lever, filter, wire_tunnel, display, hub, virtual_processor, reader, storage,
=======
    constant_signal, logic_gate, lever, filter, wire_tunnel, display, wireless_display, virtual_processor, reader, storage,
>>>>>>> b3f93548
    transistor, analyzer, comparator, item_producer;

@each $building in $buildings {
    [data-icon="building_icons/#{$building}.png"] {
        /* @load-async */
        background-image: uiResource("res/ui/building_icons/#{$building}.png") !important;
    }
}

$buildingsAndVariants: belt, balancer, underground_belt, underground_belt-tier2, miner, miner-chainable,
    cutter, cutter-quad, rotater, rotater-ccw, stacker, mixer, painter-double, painter-quad, trash, storage,
<<<<<<< HEAD
    reader, rotater-rotate180, display, hub, constant_signal, wire, wire_tunnel, logic_gate-or, logic_gate-not,
=======
    reader, rotater-rotate180, display, wireless_display, wireless_display-remote_control, constant_signal, wire, wire_tunnel, logic_gate-or, logic_gate-not,
>>>>>>> b3f93548
    logic_gate-xor, analyzer, virtual_processor-rotater, virtual_processor-unstacker, item_producer,
    virtual_processor-stacker, virtual_processor-painter, wire-second, wire-third, painter, painter-mirrored, comparator;
@each $building in $buildingsAndVariants {
    [data-icon="building_tutorials/#{$building}.png"] {
        /* @load-async */
        background-image: uiResource("res/ui/building_tutorials/#{$building}.png") !important;
    }
}

[data-icon="building_tutorials/balancer-merger.png"],
[data-icon="building_tutorials/balancer-merger-inverse.png"] {
    /* @load-async */
    background-image: uiResource("res/ui/building_tutorials/balancer-merger.png") !important;
}

[data-icon="building_tutorials/balancer-splitter.png"],
[data-icon="building_tutorials/balancer-splitter-inverse.png"] {
    /* @load-async */
    background-image: uiResource("res/ui/building_tutorials/balancer-splitter.png") !important;
}

[data-icon="building_tutorials/transistor.png"],
[data-icon="building_tutorials/transistor-mirrored.png"] {
    /* @load-async */
    background-image: uiResource("res/ui/building_tutorials/transistor.png") !important;
}

// Filter and lever share tutorials
[data-icon="building_tutorials/filter.png"],
[data-icon="building_tutorials/lever.png"] {
    /* @load-async */
    background-image: uiResource("res/ui/building_tutorials/lever.png") !important;
}

// Logic gate
[data-icon="building_tutorials/logic_gate.png"] {
    /* @load-async */
    background-image: uiResource("res/ui/building_tutorials/logic_gate-and.png") !important;
}

// Virtual processor
[data-icon="building_tutorials/virtual_processor.png"] {
    /* @load-async */
    background-image: uiResource("res/ui/building_tutorials/virtual_processor-cutter.png") !important;
}

$icons: notification_saved, notification_success, notification_upgrade;
@each $icon in $icons {
    [data-icon="icons/#{$icon}.png"] {
        /* @load-async */
        background-image: uiResource("res/ui/icons/#{$icon}.png") !important;
    }
}

$languages: en, de, cs, da, et, es-419, fr, it, pt-BR, sv, tr, el, ru, uk, zh-TW, zh-CN, nb, mt-MT, ar, nl, vi,
    th, hu, pl, ja, kor, no, pt-PT;

@each $language in $languages {
    [data-languageicon="#{$language}"] {
        /* @load-async */
        background-image: uiResource("languages/#{$language}.svg") !important;
    }
}

/*
PRICE
*/

.steam_1_pr {
    /* @load-async */
    background-image: uiResource("get_on_steam_with_price.png") !important;
}

.steam_2_npr {
    /* @load-async */
    background-image: uiResource("get_on_steam.png") !important;
}
<|MERGE_RESOLUTION|>--- conflicted
+++ resolved
@@ -1,99 +1,91 @@
-$buildings: belt, cutter, miner, mixer, painter, rotater, balancer, stacker, trash, underground_belt, wire,
-<<<<<<< HEAD
-    constant_signal, logic_gate, lever, filter, wire_tunnel, display, hub, virtual_processor, reader, storage,
-=======
-    constant_signal, logic_gate, lever, filter, wire_tunnel, display, wireless_display, virtual_processor, reader, storage,
->>>>>>> b3f93548
-    transistor, analyzer, comparator, item_producer;
-
-@each $building in $buildings {
-    [data-icon="building_icons/#{$building}.png"] {
-        /* @load-async */
-        background-image: uiResource("res/ui/building_icons/#{$building}.png") !important;
-    }
-}
-
-$buildingsAndVariants: belt, balancer, underground_belt, underground_belt-tier2, miner, miner-chainable,
-    cutter, cutter-quad, rotater, rotater-ccw, stacker, mixer, painter-double, painter-quad, trash, storage,
-<<<<<<< HEAD
-    reader, rotater-rotate180, display, hub, constant_signal, wire, wire_tunnel, logic_gate-or, logic_gate-not,
-=======
-    reader, rotater-rotate180, display, wireless_display, wireless_display-remote_control, constant_signal, wire, wire_tunnel, logic_gate-or, logic_gate-not,
->>>>>>> b3f93548
-    logic_gate-xor, analyzer, virtual_processor-rotater, virtual_processor-unstacker, item_producer,
-    virtual_processor-stacker, virtual_processor-painter, wire-second, wire-third, painter, painter-mirrored, comparator;
-@each $building in $buildingsAndVariants {
-    [data-icon="building_tutorials/#{$building}.png"] {
-        /* @load-async */
-        background-image: uiResource("res/ui/building_tutorials/#{$building}.png") !important;
-    }
-}
-
-[data-icon="building_tutorials/balancer-merger.png"],
-[data-icon="building_tutorials/balancer-merger-inverse.png"] {
-    /* @load-async */
-    background-image: uiResource("res/ui/building_tutorials/balancer-merger.png") !important;
-}
-
-[data-icon="building_tutorials/balancer-splitter.png"],
-[data-icon="building_tutorials/balancer-splitter-inverse.png"] {
-    /* @load-async */
-    background-image: uiResource("res/ui/building_tutorials/balancer-splitter.png") !important;
-}
-
-[data-icon="building_tutorials/transistor.png"],
-[data-icon="building_tutorials/transistor-mirrored.png"] {
-    /* @load-async */
-    background-image: uiResource("res/ui/building_tutorials/transistor.png") !important;
-}
-
-// Filter and lever share tutorials
-[data-icon="building_tutorials/filter.png"],
-[data-icon="building_tutorials/lever.png"] {
-    /* @load-async */
-    background-image: uiResource("res/ui/building_tutorials/lever.png") !important;
-}
-
-// Logic gate
-[data-icon="building_tutorials/logic_gate.png"] {
-    /* @load-async */
-    background-image: uiResource("res/ui/building_tutorials/logic_gate-and.png") !important;
-}
-
-// Virtual processor
-[data-icon="building_tutorials/virtual_processor.png"] {
-    /* @load-async */
-    background-image: uiResource("res/ui/building_tutorials/virtual_processor-cutter.png") !important;
-}
-
-$icons: notification_saved, notification_success, notification_upgrade;
-@each $icon in $icons {
-    [data-icon="icons/#{$icon}.png"] {
-        /* @load-async */
-        background-image: uiResource("res/ui/icons/#{$icon}.png") !important;
-    }
-}
-
-$languages: en, de, cs, da, et, es-419, fr, it, pt-BR, sv, tr, el, ru, uk, zh-TW, zh-CN, nb, mt-MT, ar, nl, vi,
-    th, hu, pl, ja, kor, no, pt-PT;
-
-@each $language in $languages {
-    [data-languageicon="#{$language}"] {
-        /* @load-async */
-        background-image: uiResource("languages/#{$language}.svg") !important;
-    }
-}
-
-/*
-PRICE
-*/
-
-.steam_1_pr {
-    /* @load-async */
-    background-image: uiResource("get_on_steam_with_price.png") !important;
-}
-
-.steam_2_npr {
-    /* @load-async */
-    background-image: uiResource("get_on_steam.png") !important;
-}
+$buildings: belt, cutter, miner, mixer, painter, rotater, balancer, stacker, trash, underground_belt, wire,
+    constant_signal, logic_gate, lever, filter, wire_tunnel, display, hub, wireless_display, virtual_processor, reader, storage,
+    transistor, analyzer, comparator, item_producer;
+
+@each $building in $buildings {
+    [data-icon="building_icons/#{$building}.png"] {
+        /* @load-async */
+        background-image: uiResource("res/ui/building_icons/#{$building}.png") !important;
+    }
+}
+
+$buildingsAndVariants: belt, balancer, underground_belt, underground_belt-tier2, miner, miner-chainable,
+    cutter, cutter-quad, rotater, rotater-ccw, stacker, mixer, painter-double, painter-quad, trash, storage,
+    reader, rotater-rotate180, display, hub, wireless_display, wireless_display-remote_control, constant_signal, wire, wire_tunnel, logic_gate-or, logic_gate-not,
+    logic_gate-xor, analyzer, virtual_processor-rotater, virtual_processor-unstacker, item_producer,
+    virtual_processor-stacker, virtual_processor-painter, wire-second, wire-third, painter, painter-mirrored, comparator;
+@each $building in $buildingsAndVariants {
+    [data-icon="building_tutorials/#{$building}.png"] {
+        /* @load-async */
+        background-image: uiResource("res/ui/building_tutorials/#{$building}.png") !important;
+    }
+}
+
+[data-icon="building_tutorials/balancer-merger.png"],
+[data-icon="building_tutorials/balancer-merger-inverse.png"] {
+    /* @load-async */
+    background-image: uiResource("res/ui/building_tutorials/balancer-merger.png") !important;
+}
+
+[data-icon="building_tutorials/balancer-splitter.png"],
+[data-icon="building_tutorials/balancer-splitter-inverse.png"] {
+    /* @load-async */
+    background-image: uiResource("res/ui/building_tutorials/balancer-splitter.png") !important;
+}
+
+[data-icon="building_tutorials/transistor.png"],
+[data-icon="building_tutorials/transistor-mirrored.png"] {
+    /* @load-async */
+    background-image: uiResource("res/ui/building_tutorials/transistor.png") !important;
+}
+
+// Filter and lever share tutorials
+[data-icon="building_tutorials/filter.png"],
+[data-icon="building_tutorials/lever.png"] {
+    /* @load-async */
+    background-image: uiResource("res/ui/building_tutorials/lever.png") !important;
+}
+
+// Logic gate
+[data-icon="building_tutorials/logic_gate.png"] {
+    /* @load-async */
+    background-image: uiResource("res/ui/building_tutorials/logic_gate-and.png") !important;
+}
+
+// Virtual processor
+[data-icon="building_tutorials/virtual_processor.png"] {
+    /* @load-async */
+    background-image: uiResource("res/ui/building_tutorials/virtual_processor-cutter.png") !important;
+}
+
+$icons: notification_saved, notification_success, notification_upgrade;
+@each $icon in $icons {
+    [data-icon="icons/#{$icon}.png"] {
+        /* @load-async */
+        background-image: uiResource("res/ui/icons/#{$icon}.png") !important;
+    }
+}
+
+$languages: en, de, cs, da, et, es-419, fr, it, pt-BR, sv, tr, el, ru, uk, zh-TW, zh-CN, nb, mt-MT, ar, nl, vi,
+    th, hu, pl, ja, kor, no, pt-PT;
+
+@each $language in $languages {
+    [data-languageicon="#{$language}"] {
+        /* @load-async */
+        background-image: uiResource("languages/#{$language}.svg") !important;
+    }
+}
+
+/*
+PRICE
+*/
+
+.steam_1_pr {
+    /* @load-async */
+    background-image: uiResource("get_on_steam_with_price.png") !important;
+}
+
+.steam_2_npr {
+    /* @load-async */
+    background-image: uiResource("get_on_steam.png") !important;
+}